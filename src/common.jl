using LinearAlgebra

export fromroots,
       truncate!,
       chop!,
       coeffs,
       degree,
       domain,
       mapdomain,
       order,
       hasnan,
       roots,
       companion,
       vander,
       fit,
       integrate,
       derivative,
       variable,
       isintegral,
       ismonic

"""
    fromroots(::AbstractVector{<:Number}; var=:x)
    fromroots(::Type{<:AbstractPolynomial}, ::AbstractVector{<:Number}; var=:x)

Construct a polynomial of the given type given the roots. If no type is given, defaults to `Polynomial`.

# Examples
```jldoctest common
julia> using Polynomials

julia> r = [3, 2]; # (x - 3)(x - 2)

julia> fromroots(r)
Polynomial(6 - 5*x + x^2)
```
"""
function fromroots(P::Type{<:AbstractPolynomial}, roots::AbstractVector; var::SymbolLike = :x)
    x = variable(P, var)
    p =  prod(x - r for r in roots)
    return truncate!(p)
end
fromroots(r::AbstractVector{<:Number}; var::SymbolLike = :x) =
    fromroots(Polynomial, r, var = var)

"""
    fromroots(::AbstractMatrix{<:Number}; var=:x)
    fromroots(::Type{<:AbstractPolynomial}, ::AbstractMatrix{<:Number}; var=:x)

Construct a polynomial of the given type using the eigenvalues of the given matrix as the roots. If no type is given, defaults to `Polynomial`.

# Examples
```jldoctest common
julia> using Polynomials

julia> A = [1 2; 3 4]; # (x - 5.37228)(x + 0.37228)

julia> fromroots(A)
Polynomial(-1.9999999999999998 - 5.0*x + 1.0*x^2)
```
"""
fromroots(P::Type{<:AbstractPolynomial},
    A::AbstractMatrix{T};
    var::SymbolLike = :x,) where {T <: Number} = fromroots(P, eigvals(A), var = var)
fromroots(A::AbstractMatrix{T}; var::SymbolLike = :x) where {T <: Number} =
    fromroots(Polynomial, eigvals(A), var = var)

"""
    fit(x, y, deg=length(x) - 1; [weights], var=:x)
    fit(::Type{<:AbstractPolynomial}, x, y, deg=length(x)-1; [weights], var=:x)

Fit the given data as a polynomial type with the given degree. Uses
linear least squares to minimize the norm  `||y - V⋅β||^2`, where `V` is
the Vandermonde matrix and `β` are the coefficients of the polynomial
fit.

This will automatically scale your data to the [`domain`](@ref) of the
polynomial type using [`mapdomain`](@ref). The default polynomial type
is [`Polynomial`](@ref).


## Weights

Weights may be assigned to the points by specifying a vector or matrix of weights. 

When specified as a vector, `[w₁,…,wₙ]`, the weights should be
non-negative as the minimization problem is `argmin_β Σᵢ wᵢ |yᵢ - Σⱼ
Vᵢⱼ βⱼ|² = argmin_β || √(W)⋅(y - V(x)β)||²`, where, `W` the digonal
matrix formed from `[w₁,…,wₙ]`, is used for the solution, `V` being
the Vandermonde matrix of `x` corresponding to the specified
degree. This parameterization of the weights is different from that of
`numpy.polyfit`, where the weights would be specified through 
`[ω₁,ω₂,…,ωₙ] = [√w₁, √w₂,…,√wₙ]` 
with the answer solving 
`argminᵦ | (ωᵢ⋅yᵢ- ΣⱼVᵢⱼ(ω⋅x) βⱼ) |^2`.

When specified as a matrix, `W`, the solution is through the normal
equations `(VᵀWV)β = (Vᵀy)`, again `V` being the Vandermonde matrix of
`x` corresponding to the specified degree.

(In statistics, the vector case corresponds to weighted least squares,
where weights are typically given by `wᵢ = 1/σᵢ²`, the `σᵢ²` being the
variance of the measurement; the matrix specification follows that of
the generalized least squares estimator with `W = Σ⁻¹`, the inverse of
the variance-covariance matrix.)

## large degree

For fitting with a large degree, the Vandermonde matrix is exponentially ill-conditioned. The [`ArnoldiFit`](@ref) type introduces an Arnoldi orthogonalization that fixes this problem.

"""
function fit(P::Type{<:AbstractPolynomial},
             x::AbstractVector{T},
             y::AbstractVector{T},
             deg::Integer = length(x) - 1;
             weights = nothing,
             var = :x,) where {T}
    _fit(P, x, y, deg; weights=weights, var=var)
end

fit(P::Type{<:AbstractPolynomial},
    x,
    y,
    deg::Integer = length(x) - 1;
    weights = nothing,
    var = :x,) = fit′(P, promote(collect(x), collect(y))..., deg; weights = weights, var = var)

#  avoid issue  214
fit′(P::Type{<:AbstractPolynomial}, x, y, args...;kwargs...) = throw(ArgumentError("x and y do not produce abstract   vectors"))
fit′(P::Type{<:AbstractPolynomial},
     x::AbstractVector{T},
     y::AbstractVector{T},
     args...; kwargs...) where {T} = fit(P,x,y,args...;  kwargs...)
         
         
fit(x::AbstractVector,
    y::AbstractVector,
    deg::Integer = length(x) - 1;
    weights = nothing,
    var = :x,) = fit(Polynomial, x, y, deg; weights = weights, var = var)

function _fit(P::Type{<:AbstractPolynomial},
             x::AbstractVector{T},
             y::AbstractVector{T},
             deg::Integer = length(x) - 1;
             weights = nothing,
             var = :x,) where {T}
    x = mapdomain(P, x)
    vand = vander(P, x, deg)
    if weights !== nothing
        coeffs = _wlstsq(vand, y, weights)
    else
        coeffs = qr(vand) \ y
    end
    R = float(T)
    return P(R.(coeffs), var)
end


# Weighted linear least squares
_wlstsq(vand, y, W::Number) = _wlstsq(vand, y, fill!(similar(y), W))
function _wlstsq(vand, y, w::AbstractVector)
    W = Diagonal(sqrt.(w))
    qr(W * vand) \ (W * y)
end
_wlstsq(vand, y, W::AbstractMatrix) = qr(vand' * W * vand) \ (vand' * W * y)

"""
    roots(::AbstractPolynomial; kwargs...)

Returns the roots of the given polynomial. This is calculated via the eigenvalues of the companion matrix. The `kwargs` are passed to the `LinearAlgeebra.eigvals` call.

!!! note

        The [PolynomialRoots.jl](https://github.com/giordano/PolynomialRoots.jl) package provides an alternative that is a bit faster and a bit more accurate; the [FastPolynomialRoots](https://github.com/andreasnoack/FastPolynomialRoots.jl) provides an interface to FORTRAN code implementing an algorithm that can handle very large polynomials (it is  `O(n^2)` not `O(n^3)`. The [AMRVW.jl](https://github.com/jverzani/AMRVW.jl) package implements the algorithm in Julia, allowing the use of other  number types.

"""
function roots(q::AbstractPolynomial{T}; kwargs...) where {T <: Number}

    p = convert(Polynomial{T},  q)
    roots(p; kwargs...)

end

"""
    companion(::AbstractPolynomial)

Return the companion matrix for the given polynomial.

# References
[Companion Matrix](https://en.wikipedia.org/wiki/Companion_matrix)
"""
companion(::AbstractPolynomial)

"""
    vander(::Type{AbstractPolynomial}, x::AbstractVector, deg::Integer)

Calculate the psuedo-Vandermonde matrix of the given polynomial type with the given degree.

# References
[Vandermonde Matrix](https://en.wikipedia.org/wiki/Vandermonde_matrix)
"""
vander(::Type{<:AbstractPolynomial}, x::AbstractVector, deg::Integer)

"""
    integrate(p::AbstractPolynomial)

Return an antiderivative for `p`
"""
integrate(P::AbstractPolynomial) = throw(ArgumentError("`integrate` not implemented for polynomials of type $P"))

"""
    integrate(::AbstractPolynomial, C)

Returns the indefinite integral of the polynomial with constant `C` when expressed in the standard basis.
"""
function integrate(p::P, C) where {P <: AbstractPolynomial}
    ∫p = integrate(p)
    isnan(C) && return ⟒(P){eltype(∫p+C), indeterminate(∫p)}([C])
    ∫p + (C - constantterm(∫p))
end

"""
    integrate(::AbstractPolynomial, a, b)

Compute the definite integral of the given polynomial from `a` to `b`. Will throw an error if either `a` or `b` are out of the polynomial's domain.
"""
function integrate(p::AbstractPolynomial, a::Number, b::Number)
    P = integrate(p)
    return P(b) - P(a)
end

"""
    derivative(::AbstractPolynomial, order::Int = 1)

Returns a polynomial that is the `order`th derivative of the given polynomial. `order` must be non-negative.
"""
derivative(::AbstractPolynomial, ::Int)

"""
    truncate!(::AbstractPolynomial{T};
        rtol::Real = Base.rtoldefault(real(T)), atol::Real = 0)

In-place version of [`truncate`](@ref)
"""
function truncate!(p::AbstractPolynomial{T};
    rtol::Real = Base.rtoldefault(real(T)),
                   atol::Real = 0,) where {T}
    truncate!(p.coeffs, rtol=rtol, atol=atol)
    return chop!(p, rtol = rtol, atol = atol)
end

## truncate! underlying storage type
function truncate!(ps::Vector{T};
                   rtol::Real = Base.rtoldefault(real(T)),
                   atol::Real = 0,) where {T}
    max_coeff = norm(ps, Inf)
    thresh = max_coeff * rtol + atol
    for (i,pᵢ) ∈ pairs(ps)
        if abs(pᵢ) <= thresh
            ps[i] = zero(T)
        end
    end
    nothing
end

function truncate!(ps::Dict{Int,T};
                   rtol::Real = Base.rtoldefault(real(T)),
                   atol::Real = 0,) where {T}

    max_coeff = norm(values(ps), Inf)
    thresh = max_coeff * rtol + atol

    for (k,val) in  ps
        if abs(val) <= thresh
            pop!(ps,k)
        end
    end
    nothing
end

truncate!(ps::NTuple; kwargs...) = throw(ArgumentError("`truncate!` not defined."))
Base.truncate(ps::NTuple{0}; kwargs...) = ps
function Base.truncate(ps::NTuple{N,T};
              rtol::Real = Base.rtoldefault(real(T)),
              atol::Real = 0,) where {N,T}
    thresh = norm(ps, Inf) * rtol + atol
    return NTuple{N,T}(abs(pᵢ) <= thresh ? zero(T) : pᵢ for pᵢ ∈ values(ps))
end


"""
    truncate(::AbstractPolynomial{T};
        rtol::Real = Base.rtoldefault(real(T)), atol::Real = 0)

Rounds off coefficients close to zero, as determined by `rtol` and `atol`, and then chops any leading zeros. Returns a new polynomial.
"""
function Base.truncate(p::AbstractPolynomial{T};
    rtol::Real = Base.rtoldefault(real(T)),
    atol::Real = 0,) where {T}
    truncate!(deepcopy(p), rtol = rtol, atol = atol)
end

"""
    chop!(::AbstractPolynomial{T};
        rtol::Real = Base.rtoldefault(real(T)), atol::Real = 0))

In-place version of [`chop`](@ref)
"""
function chop!(p::AbstractPolynomial{T};
    rtol::Real = Base.rtoldefault(real(T)),
               atol::Real = 0,) where {T}
    chop!(p.coeffs, rtol=rtol, atol=atol)
    return p
end

# chop! underlying storage type
function chop!(ps::Vector{T};
               rtol::Real = Base.rtoldefault(real(T)),
               atol::Real = 0,) where {T}

    tol = norm(ps) * rtol + atol
    for i = lastindex(ps):-1:1
        val = ps[i]
<<<<<<< HEAD
        if abs(val) > tol #!isapprox(val, zero(T); rtol = rtol, atol = atol)
=======
        if abs(val) > tol 
>>>>>>> 4f7c5662
            resize!(ps, i); 
            return nothing
        end
    end
    resize!(ps, 1)
    return nothing
<<<<<<< HEAD
end

function chop!(ps::Dict{Int,T};
    rtol::Real = Base.rtoldefault(real(T)),
    atol::Real = 0,) where {T}

    tol = norm(values(ps)) * rtol + atol

    for k in sort(collect(keys(ps)), by=x->x[1], rev=true)
        if  abs(ps[k]) > tol
            return nothing
        end
        pop!(ps, k)
    end

    return nothing
end

=======
end

function chop!(ps::Dict{Int,T};
    rtol::Real = Base.rtoldefault(real(T)),
    atol::Real = 0,) where {T}

    tol = norm(values(ps)) * rtol + atol

    for k in sort(collect(keys(ps)), by=x->x[1], rev=true)
        if  abs(ps[k]) > tol
            return nothing
        end
        pop!(ps, k)
    end

    return nothing
end

>>>>>>> 4f7c5662
chop!(ps::NTuple; kwargs...) = throw(ArgumentError("chop! not defined"))
Base.chop(ps::NTuple{0}; kwargs...) = ps
function Base.chop(ps::NTuple{N,T};
              rtol::Real = Base.rtoldefault(real(T)),
              atol::Real = 0,) where {N,T}
    thresh = norm(ps, Inf) * rtol + atol
    for i in N:-1:1
        if abs(ps[i]) > thresh
            return ps[1:i]
        end
    end
    return NTuple{0,T}()
end



"""
    chop(::AbstractPolynomial{T};
        rtol::Real = Base.rtoldefault(real(T)), atol::Real = 0))

Removes any leading coefficients that are approximately 0 (using `rtol` and `atol`). Returns a polynomial whose degree will guaranteed to be equal to or less than the given polynomial's.
"""
function Base.chop(p::AbstractPolynomial{T};
    rtol::Real = Base.rtoldefault(real(T)),
    atol::Real = 0,) where {T}
    chop!(deepcopy(p), rtol = rtol, atol = atol)
end




"""
    check_same_variable(p::AbstractPolynomial, q::AbstractPolynomial)

Check if either `p` or `q` is constant or if `p` and `q` share the same variable
"""
check_same_variable(p::AbstractPolynomial, q::AbstractPolynomial) =
<<<<<<< HEAD
    (Polynomials.isconstant(p) || Polynomials.isconstant(q)) || indeterminate(p) ==  indeterminate(q)
=======
    (isconstant(p) || isconstant(q)) || indeterminate(p) ==  indeterminate(q)
>>>>>>> 4f7c5662

function assert_same_variable(p::AbstractPolynomial, q::AbstractPolynomial)
    check_same_variable(p,q) || throw(ArgumentError("Polynomials have different indeterminates"))
end

function assert_same_variable(X::Symbol, Y::Symbol)
    X == Y ||  throw(ArgumentError("Polynomials have different indeterminates"))
end

#=
Linear Algebra =#
"""
    norm(::AbstractPolynomial, p=2)

Calculates the p-norm of the polynomial's coefficients
"""
function LinearAlgebra.norm(q::AbstractPolynomial, p::Real = 2)
    vs = values(q)
    isempty(vs) && return zero(eltype(q))
    return norm(vs, p) # if vs=() must be handled in special type
end

"""
    conj(::AbstractPolynomial)

Returns the complex conjugate of the polynomial
"""
LinearAlgebra.conj(p::P) where {P <: AbstractPolynomial} = map(conj, p)
LinearAlgebra.adjoint(p::P) where {P <: AbstractPolynomial} = map(adjoint, p) 
LinearAlgebra.transpose(p::AbstractPolynomial) = p
LinearAlgebra.transpose!(p::AbstractPolynomial) = p

#=
Conversions =#
Base.convert(::Type{P}, p::P) where {P <: AbstractPolynomial} = p
Base.convert(P::Type{<:AbstractPolynomial}, x) = P(x)
Base.promote_rule(::Type{<:AbstractPolynomial{T}},
    ::Type{<:AbstractPolynomial{S}},
) where {T,S} = Polynomial{promote_type(T, S)}

#=
Inspection =#
"""
    length(::AbstractPolynomial)

The length of the polynomial.
"""
Base.length(p::AbstractPolynomial) = length(coeffs(p))
"""
    size(::AbstractPolynomial, [i])

Returns the size of the polynomials coefficients, along axis `i` if provided.
"""
Base.size(p::AbstractPolynomial) = size(coeffs(p))
Base.size(p::AbstractPolynomial, i::Integer) = size(coeffs(p), i)
Base.eltype(p::AbstractPolynomial{T}) where {T} = T
# in  analogy  with  polynomial as a Vector{T} with different operations defined.
Base.eltype(::Type{<:AbstractPolynomial}) = Float64
Base.eltype(::Type{<:AbstractPolynomial{T}}) where {T} = T
_eltype(::Type{<:AbstractPolynomial}) = nothing
_eltype(::Type{<:AbstractPolynomial{T}}) where {T} = T
function _eltype(P::Type{<:AbstractPolynomial}, p::AbstractPolynomial)
    T′ = _eltype(P)
    T = T′ == nothing ? eltype(p) : T′
    T
end
Base.iszero(p::AbstractPolynomial) = all(iszero, p)

# See discussions in https://github.com/JuliaMath/Polynomials.jl/issues/258
"""
    all(pred, poly::AbstractPolynomial)

Test whether all coefficients of an `AbstractPolynomial` satisfy predicate `pred`.

You can implement `isreal`, etc., to a `Polynomial` by using `all`.
"""
Base.all(pred, p::AbstractPolynomial) = all(pred, values(p))
"""
    any(pred, poly::AbstractPolynomial)

Test whether any coefficient of an `AbstractPolynomial` satisfies predicate `pred`.
"""
Base.any(pred, p::AbstractPolynomial) = any(pred, values(p))




"""
    map(fn, p::AbstractPolynomial, args...)

Transform coefficients of `p` by applying a function (or other callables) `fn` to each of them.

You can implement `real`, etc., to a `Polynomial` by using `map`.
"""
Base.map(fn, p::P, args...)  where {P<:AbstractPolynomial} = _convert(p, map(fn, coeffs(p), args...))

"""
    isreal(p::AbstractPolynomial)

Determine whether a polynomial is a real polynomial, i.e., having only real numbers as coefficients.

See also: [`real`](@ref)
"""
Base.isreal(p::AbstractPolynomial) = all(isreal, p)
"""
    real(p::AbstractPolynomial)

Construct a real polynomial from the real parts of the coefficients of `p`.

See also: [`isreal`](@ref)

!!! note
    This could cause losing terms in `p`. This method is usually called on polynomials like `p = Polynomial([1, 2 + 0im, 3.0, 4.0 + 0.0im])` where you want to chop the imaginary parts of the coefficients of `p`.
"""
Base.real(p::AbstractPolynomial) = map(real, p)

"""
    isintegral(p::AbstractPolynomial)

Determine whether a polynomial is an integer polynomial, i.e., having only integers as coefficients.
"""
isintegral(p::AbstractPolynomial) = all(isinteger, p)

"""
    ismonic(p::AbstractPolynomial)

Determine whether a polynomial is a monic polynomial, i.e., its leading coefficient is one.
"""
ismonic(p::AbstractPolynomial) = isone(convert(Polynomial, p)[end])

"`hasnan(p::AbstractPolynomial)` are any coefficients `NaN`"
hasnan(p::AbstractPolynomial) = any(isnan, p)


"""
    isconstant(::AbstractPolynomial)

Is the polynomial  `p` a constant.
"""
isconstant(p::AbstractPolynomial) = degree(p) <= 0

"""
    coeffs(::AbstractPolynomial)

Return the coefficient vector `[a_0, a_1, ..., a_n]` of a polynomial.
"""
coeffs(p::AbstractPolynomial) = p.coeffs



# specialize this to p[0] when basis vector is 1
"""
    constantterm(p::AbstractPolynomial)

return `p(0)`, the constant term in the standard basis
"""
constantterm(p::AbstractPolynomial{T}) where {T} = p(zero(T))




"""
    degree(::AbstractPolynomial)

Return the degree of the polynomial, i.e. the highest exponent in the polynomial that
<<<<<<< HEAD
has a nonzero coefficient. The degree of the zero polynomial is defined to be -1.
=======
has a nonzero coefficient. The degree of the zero polynomial is defined to be -1. The default method assumes the basis polynomial, `βₖ` has degree `k`.
>>>>>>> 4f7c5662
"""
degree(p::AbstractPolynomial) = iszero(p) ? -1 : lastindex(p) 


"""
    domain(::Type{<:AbstractPolynomial})

Returns the domain of the polynomial.
"""
domain(::Type{<:AbstractPolynomial})
domain(::P) where {P <: AbstractPolynomial} = domain(P)

"""
    mapdomain(::Type{<:AbstractPolynomial}, x::AbstractArray)
    mapdomain(::AbstractPolynomial, x::AbstractArray)

Given values of x that are assumed to be unbounded (-∞, ∞), return values rescaled to the domain of the given polynomial.

# Examples
```jldoctest  common
julia> using Polynomials

julia> x = -10:10
-10:10

julia> extrema(mapdomain(ChebyshevT, x))
(-1.0, 1.0)

```
"""
function mapdomain(P::Type{<:AbstractPolynomial}, x::AbstractArray)
    d = domain(P)
    x = collect(x)
    x_zerod = x .- minimum(x)
    x_scaled = x_zerod .* (last(d) - first(d)) ./ maximum(x_zerod)
    x_scaled .+= first(d)
    return x_scaled
end
mapdomain(::P, x::AbstractArray) where {P <: AbstractPolynomial} = mapdomain(P, x)

#=
indexing =#
Base.firstindex(p::AbstractPolynomial) = 0
Base.lastindex(p::AbstractPolynomial) = length(p) - 1
Base.eachindex(p::AbstractPolynomial) = 0:length(p) - 1
Base.broadcastable(p::AbstractPolynomial) = Ref(p)

# getindex
function Base.getindex(p::AbstractPolynomial{T}, idx::Int) where {T <: Number}
    m,M = firstindex(p), lastindex(p)
    idx < m && throw(BoundsError(p, idx))
    idx > M && return zero(T)
    p.coeffs[idx - m + 1]
end
Base.getindex(p::AbstractPolynomial, idx::Number) = getindex(p, convert(Int, idx))
Base.getindex(p::AbstractPolynomial, indices) = [p[i] for i in indices]
Base.getindex(p::AbstractPolynomial, ::Colon) = coeffs(p)

# setindex
function Base.setindex!(p::AbstractPolynomial, value::Number, idx::Int)
    n = length(coeffs(p))
    if n ≤ idx
        resize!(p.coeffs, idx + 1)
        p.coeffs[n + 1:idx] .= 0
    end
    p.coeffs[idx + 1] = value
    return p
end

Base.setindex!(p::AbstractPolynomial, value::Number, idx::Number) =
    setindex!(p, value, convert(Int, idx))
Base.setindex!(p::AbstractPolynomial, value::Number, indices) =
    [setindex!(p, value, i) for i in indices]
Base.setindex!(p::AbstractPolynomial, values, indices) =
    [setindex!(p, v, i) for (v, i) in zip(values, indices)]
Base.setindex!(p::AbstractPolynomial, value::Number, ::Colon) =
    setindex!(p, value, eachindex(p))
Base.setindex!(p::AbstractPolynomial, values, ::Colon) =
    [setindex!(p, v, i) for (v, i) in zip(values, eachindex(p))]

#=
Iteration =#
## XXX breaking change in v2.0.0
#
# we want to keep iteration close to iteration over the coefficients as a vector:
# `iterate` iterates over coefficients, includes 0s
# `collect(T, p)` yields coefficients of `p` converted to type `T`
# `keys(p)` an iterator spanning `firstindex` to `lastindex` which *may* skip 0 terms (SparsePolynomial)
#    and *may* not be in order (SparsePolynomial)
# `values(p)` `pᵢ` for each `i` in `keys(p)`
# `pairs(p)`: `i => pᵢ` possibly skipping over values of `i` with `pᵢ == 0` (SparsePolynomial)
#    and possibly non ordered (SparsePolynomial)
# `monomials(p)`: iterates over pᵢ ⋅ basis(p, i) i  ∈ keys(p)
function Base.iterate(p::AbstractPolynomial, state=nothing)
    i = firstindex(p)
    if state == nothing
        return (p[i], i)
    else
        j = lastindex(p)
        if i <= state < j
            return (p[state+1], state+1)
        end
        return nothing
    end
end

# pairs map i -> aᵢ *possibly* skipping over ai == 0
# cf. abstractdict.jl
struct PolynomialKeys{P}
    p::P
end
struct PolynomialValues{P}
    p::P
end
Base.keys(p::AbstractPolynomial) =  PolynomialKeys(p)
Base.values(p::AbstractPolynomial) =  PolynomialValues(p)
Base.length(p::PolynomialValues) = length(p.p.coeffs)
Base.length(p::PolynomialKeys) = length(p.p.coeffs)
Base.size(p::Union{PolynomialValues, PolynomialKeys}) = (length(p),)
function Base.iterate(v::PolynomialKeys, state=nothing)
    i = firstindex(v.p)
    state==nothing && return (i, i)
    j = lastindex(v.p)
    i <= state < j && return (state+1, state+1)
    return nothing
end

function Base.iterate(v::PolynomialValues, state=nothing)
    i = firstindex(v.p)
    state==nothing && return (v.p[i], i)
    j = lastindex(v.p)
    i <= state < j && return (v.p[state+1], state+1)
    return nothing
end


# iterate over monomials of the polynomial
struct Monomials{P}
    p::P
end
"""
    monomials(p::AbstractPolynomial)

Returns an iterator over the terms, `pᵢ⋅basis(p,i)`, of the polynomial for each `i` in `keys(p)`.
"""
monomials(p) = Monomials(p)
function Base.iterate(v::Monomials, state...)
    y = iterate(pairs(v.p), state...)
    y == nothing && return nothing
    kv, s = y
    return (kv[2]*basis(v.p, kv[1]), s)
end
Base.length(v::Monomials) = length(keys(v.p))


#=
identity =#
Base.copy(p::P) where {P <: AbstractPolynomial} = _convert(p, copy(coeffs(p)))
Base.hash(p::AbstractPolynomial, h::UInt) = hash(indeterminate(p), hash(coeffs(p), h))

# get symbol of polynomial. (e.g. `:x` from 1x^2 + 2x^3...
#_indeterminate(::Type{P}) where {T, X, P <: AbstractPolynomial{T, X}} = X
_indeterminate(::Type{P}) where {P <: AbstractPolynomial} = nothing
_indeterminate(::Type{P}) where {T, X, P <: AbstractPolynomial{T,X}} = X
function indeterminate(::Type{P}) where {P <: AbstractPolynomial}
    X = _indeterminate(P)
    X == nothing ? :x : X
end
indeterminate(p::P) where {P <: AbstractPolynomial} = _indeterminate(P)
function indeterminate(PP::Type{P}, p::AbstractPolynomial) where {P <: AbstractPolynomial}
    X = _indeterminate(PP) == nothing ? indeterminate(p) :  _indeterminate(PP)
end
function indeterminate(PP::Type{P}, x::Symbol) where {P <: AbstractPolynomial}
    X = _indeterminate(PP) == nothing ? x :  _indeterminate(PP)
end

#=
zero, one, variable, basis =#



"""
    zero(::Type{<:AbstractPolynomial})
    zero(::AbstractPolynomial)

Returns a representation of 0 as the given polynomial.
"""
function Base.zero(::Type{P}) where {P<:AbstractPolynomial}
    T,X = eltype(P), indeterminate(P)
    ⟒(P){T,X}(zeros(T,1))
end
Base.zero(::Type{P}, var::SymbolLike) where {P <: AbstractPolynomial} = zero(⟒(P){eltype(P),Symbol(var)}) #default 0⋅b₀
<<<<<<< HEAD
Base.zero(p::P) where {P <: AbstractPolynomial} = zero(P, indeterminate(p))
=======
Base.zero(p::P, var=indeterminate(p)) where {P <: AbstractPolynomial} = zero(P, var)
>>>>>>> 4f7c5662
"""
    one(::Type{<:AbstractPolynomial})
    one(::AbstractPolynomial)

Returns a representation of 1 as the given polynomial.
"""
Base.one(::Type{P}) where {P<:AbstractPolynomial} = throw(ArgumentError("No default method defined")) # no default method
<<<<<<< HEAD
Base.one(::Type{P}, var) where {P <: AbstractPolynomial} = one(⟒(P){eltype(P), Symbol(var == nothing ? :x : var)})
Base.one(p::P) where {P <: AbstractPolynomial} = one(P)
=======
Base.one(::Type{P}, var::SymbolLike) where {P <: AbstractPolynomial} = one(⟒(P){eltype(P), Symbol(var == nothing ? :x : var)})
Base.one(p::P, var=indeterminate(p)) where {P <: AbstractPolynomial} = one(P, var)
>>>>>>> 4f7c5662

Base.oneunit(::Type{P}, args...) where {P <: AbstractPolynomial} = one(P, args...)
Base.oneunit(p::P, args...) where {P <: AbstractPolynomial} = one(p, args...)


"""
    variable(var=:x)
    variable(::Type{<:AbstractPolynomial}, var=:x)
    variable(p::AbstractPolynomial, var=indeterminate(p))

Return the monomial `x` in the indicated polynomial basis.  If no type is give, will default to [`Polynomial`](@ref). Equivalent  to  `P(var)`.

# Examples
```jldoctest  common
julia> using Polynomials

julia> x = variable()
Polynomial(x)

julia> p = 100 + 24x - 3x^2
Polynomial(100 + 24*x - 3*x^2)

julia> roots((x - 3) * (x + 2))
2-element Array{Float64,1}:
 -2.0
  3.0

```
"""
variable(::Type{P}) where {P <: AbstractPolynomial} = throw(ArgumentError("No default method defined")) # no default
variable(::Type{P}, var::SymbolLike) where {P <: AbstractPolynomial} = variable(⟒(P){eltype(P),Symbol(var)})
<<<<<<< HEAD
variable(p::AbstractPolynomial, var::SymbolLike = indeterminate(p)) = variable(typeof(p), var)
=======
variable(p::AbstractPolynomial, var = indeterminate(p)) = variable(typeof(p), var)
>>>>>>> 4f7c5662
variable(var::SymbolLike = :x) = variable(Polynomial{Int}, var)

# basis
# var is a positional argument, not a keyword; can't deprecate so we do `_var; var=_var`
# return the kth basis polynomial for the given polynomial type, e.g. x^k for Polynomial{T}
function basis(::Type{P}, k::Int) where {P<:AbstractPolynomial}
    T,X = eltype(P), indeterminate(P)
    zs = zeros(T, k+1)
    zs[end] = one(T)
    ⟒(P){eltype(P), indeterminate(P)}(zs)
end
function basis(::Type{P}, k::Int, _var::SymbolLike; var=_var) where {P <: AbstractPolynomial}
    T,X = eltype(P), Symbol(var)
    basis(⟒(P){T,X}, k)
end
basis(p::P, k::Int, _var=indeterminate(p); var=_var) where {P<:AbstractPolynomial} = basis(P, k, var)

#=
arithmetic =#
Base.:-(p::P) where {P <: AbstractPolynomial} = _convert(p, -coeffs(p)) 
Base.:+(c::Number, p::AbstractPolynomial) = +(p, c)
Base.:-(p::AbstractPolynomial, c::Number) = +(p, -c)
Base.:-(c::Number, p::AbstractPolynomial) = +(-p, c)
Base.:*(c::Number, p::AbstractPolynomial) = *(p, c)

# scalar operations
# no generic p+c, as polynomial addition falls back to scalar ops
#function Base.:+(p::P, n::Number) where {P <: AbstractPolynomial}
#    p1, p2 = promote(p, n)
#    return p1 + p2
#end


Base.:-(p1::AbstractPolynomial, p2::AbstractPolynomial) = +(p1, -p2)


## addition
## Fall back addition is possible as vector addition with padding by 0s
## Subtypes will likely want to implement both:
## +(p::P,c::Number) and +(p::P, q::Q) where {T,S,X,P<:SubtypePolynomial{T,X},Q<:SubtypePolynomial{S,X}}
## though the default for poly+poly isn't terrible

# polynomial + scalar
Base.:+(p::P, c::T) where {T,X, P<:AbstractPolynomial{T,X}} = p + c * one(P)

function Base.:+(p::P, c::S) where {T,X, P<:AbstractPolynomial{T,X}, S}
    R = promote_type(T,S)
    q = convert(⟒(P){R,X}, p)
    q + R(c)
end

# polynomial + polynomial when different types
function Base.:+(p::P, q::Q) where {T,X,P <: AbstractPolynomial{T,X}, S,Y,Q <: AbstractPolynomial{S,Y}}
    isconstant(p) && return constantterm(p) + q
    isconstant(q) && return p + constantterm(q)
    assert_same_variable(X,Y)
    sum(promote(p,q))

end

# Works when p,q of same type.
# For Immutable, must remove N,M bit;
# for others, can widen to Type{T,X}, Type{S,X} to avoid a promotion
function Base.:+(p::P, q::P) where {T,X,P<:AbstractPolynomial{T,X}}
    cs = degree(p) >= degree(q)  ? ⊕(P, p.coeffs, q.coeffs) : ⊕(P, q.coeffs, p.coeffs)
    return P(cs)
end

# addition of polynomials is just vector space addition, so can be done regardless
# of basis, as long as the same. These ⊕ methods try to find a performant means to add
# to sets of coefficients based on the storage type. These assume n1 >= n2
function ⊕(P::Type{<:AbstractPolynomial}, p1::Vector{T}, p2::Vector{S}) where {T,S}

    n1, n2 = length(p1), length(p2)
    R = promote_type(T,S)

    cs = collect(R,p1)
    for i in 1:n2
        cs[i] += p2[i]
    end
    
    return cs
end

# Padded vector sum of two tuples assuming N ≥ M
@generated function ⊕(P::Type{<:AbstractPolynomial}, p1::NTuple{N,T}, p2::NTuple{M,S}) where {T,N,S,M}

    exprs = Any[nothing for i = 1:N]
    for i in  1:M
        exprs[i] = :(p1[$i] + p2[$i])
    end
    for i in M+1:N
        exprs[i] =:(p1[$i])
    end

    return quote
        Base.@_inline_meta
        tuple($(exprs...))
    end

end

# addition when a dictionary is used for storage
function ⊕(P::Type{<:AbstractPolynomial}, p1::Dict{Int,T}, p2::Dict{Int,S}) where {T,S}

    R = promote_type(T,S)
    p = Dict{Int, R}()
                     

    # this allocates in the union
#    for i in union(eachindex(p1), eachindex(p2)) 
#        p[i] = p1[i] + p2[i]
#    end

    for (i,pi) ∈ pairs(p1)
        @inbounds p[i] = pi + get(p2, i, zero(R))
    end
    for (i,pi) ∈ pairs(p2)
        if iszero(get(p,i,zero(R)))
            @inbounds p[i] = get(p1, i, zero(R)) + pi
        end
    end
    
    return  p

end

## -- multiplication

## scalar *, /
function Base.:*(p::P, c::S) where {P <: AbstractPolynomial,S}
    _convert(p, coeffs(p) .* c)
end

function Base.:/(p::P, c::S) where {P <: AbstractPolynomial,S}
    _convert(p, coeffs(p) ./ c)
end

## polynomial p*q
## Polynomial multiplication formula depend on the particular basis used. The subtype must implement
function Base.:*(p1::P, p2::Q) where {T,X,P <: AbstractPolynomial{T,X},S,Y,Q <: AbstractPolynomial{S,Y}}
    isconstant(p1) && return constantterm(p1) * p2
    isconstant(p2) && return p1 * constantterm(p2)
    assert_same_variable(X, Y)
    p1, p2 = promote(p1, p2)
    return p1 * p2
end


Base.:^(p::AbstractPolynomial, n::Integer) = Base.power_by_squaring(p, n)

function Base.divrem(num::P, den::O) where {P <: AbstractPolynomial,O <: AbstractPolynomial}
    n, d = promote(num, den)
    return divrem(n, d)
end

"""
    gcd(a::AbstractPolynomial, b::AbstractPolynomial; atol::Real=0, rtol::Real=Base.rtoldefault)

Find the greatest common denominator of two polynomials recursively using
[Euclid's algorithm](http://en.wikipedia.org/wiki/Polynomial_greatest_common_divisor#Euclid.27s_algorithm).

# Examples

```jldoctest common
julia> using Polynomials

julia> gcd(fromroots([1, 1, 2]), fromroots([1, 2, 3]))
Polynomial(4.0 - 6.0*x + 2.0*x^2)

```
"""
function Base.gcd(p1::AbstractPolynomial{T}, p2::AbstractPolynomial{S}; kwargs...) where {T,S}
    gcd(promote(p1, p2)...; kwargs...)
end

function Base.gcd(p1::AbstractPolynomial{T}, p2::AbstractPolynomial{T};
                  atol::Real=zero(real(T)),
                  rtol::Real=Base.rtoldefault(real(T))
                  ) where {T}


    r₀, r₁ = p1, p2
    iter = 1
    itermax = length(r₁)

    while !iszero(r₁) && iter ≤ itermax
        _, rtemp = divrem(r₀, r₁)
        r₀ = r₁
        r₁ = truncate(rtemp; atol=atol, rtol=rtol)
        iter += 1
    end
    return r₀
end

"""
    div(::AbstractPolynomial, ::AbstractPolynomial)
"""
Base.div(n::AbstractPolynomial, d::AbstractPolynomial) = divrem(n, d)[1]

"""
    rem(::AbstractPolynomial, ::AbstractPolynomial)
"""
Base.rem(n::AbstractPolynomial, d::AbstractPolynomial) = divrem(n, d)[2]

#=
Comparisons =#
Base.isequal(p1::P, p2::P) where {P <: AbstractPolynomial} = hash(p1) == hash(p2)
Base.:(==)(p1::AbstractPolynomial, p2::AbstractPolynomial) =
    check_same_variable(p1,p2) && (coeffs(p1) == coeffs(p2))
Base.:(==)(p::AbstractPolynomial, n::Number) = degree(p) <= 0 && p[0] == n
Base.:(==)(n::Number, p::AbstractPolynomial) = p == n

function Base.isapprox(p1::AbstractPolynomial{T,X},
    p2::AbstractPolynomial{S,Y};
    rtol::Real = (Base.rtoldefault(T, S, 0)),
                       atol::Real = 0,) where {T,X,S,Y}
    assert_same_variable(p1, p2)
    # copy over from abstractarray.jl
    Δ  = norm(p1-p2)
    if isfinite(Δ)
        return Δ <= max(atol, rtol*max(norm(p1), norm(p2)))
    else
        for i in 0:max(degree(p1), degree(p2))
            isapprox(p1[i], p2[i]; rtol=rtol, atol=atol) || return false
        end
        return true
    end
end

function Base.isapprox(p1::AbstractPolynomial{T},
                       n::S;
                       rtol::Real = (Base.rtoldefault(T, S, 0)),
                       atol::Real = 0,) where {T,S}
    return isapprox(p1, _convert(p1, [n])) 
end

Base.isapprox(n::S,
    p1::AbstractPolynomial{T};
    rtol::Real = (Base.rtoldefault(T, S, 0)),
    atol::Real = 0,) where {T,S} = isapprox(p1, n, rtol = rtol, atol = atol)<|MERGE_RESOLUTION|>--- conflicted
+++ resolved
@@ -322,18 +322,13 @@
     tol = norm(ps) * rtol + atol
     for i = lastindex(ps):-1:1
         val = ps[i]
-<<<<<<< HEAD
-        if abs(val) > tol #!isapprox(val, zero(T); rtol = rtol, atol = atol)
-=======
         if abs(val) > tol 
->>>>>>> 4f7c5662
             resize!(ps, i); 
             return nothing
         end
     end
     resize!(ps, 1)
     return nothing
-<<<<<<< HEAD
 end
 
 function chop!(ps::Dict{Int,T};
@@ -352,26 +347,6 @@
     return nothing
 end
 
-=======
-end
-
-function chop!(ps::Dict{Int,T};
-    rtol::Real = Base.rtoldefault(real(T)),
-    atol::Real = 0,) where {T}
-
-    tol = norm(values(ps)) * rtol + atol
-
-    for k in sort(collect(keys(ps)), by=x->x[1], rev=true)
-        if  abs(ps[k]) > tol
-            return nothing
-        end
-        pop!(ps, k)
-    end
-
-    return nothing
-end
-
->>>>>>> 4f7c5662
 chop!(ps::NTuple; kwargs...) = throw(ArgumentError("chop! not defined"))
 Base.chop(ps::NTuple{0}; kwargs...) = ps
 function Base.chop(ps::NTuple{N,T};
@@ -409,11 +384,7 @@
 Check if either `p` or `q` is constant or if `p` and `q` share the same variable
 """
 check_same_variable(p::AbstractPolynomial, q::AbstractPolynomial) =
-<<<<<<< HEAD
-    (Polynomials.isconstant(p) || Polynomials.isconstant(q)) || indeterminate(p) ==  indeterminate(q)
-=======
     (isconstant(p) || isconstant(q)) || indeterminate(p) ==  indeterminate(q)
->>>>>>> 4f7c5662
 
 function assert_same_variable(p::AbstractPolynomial, q::AbstractPolynomial)
     check_same_variable(p,q) || throw(ArgumentError("Polynomials have different indeterminates"))
@@ -579,11 +550,7 @@
     degree(::AbstractPolynomial)
 
 Return the degree of the polynomial, i.e. the highest exponent in the polynomial that
-<<<<<<< HEAD
-has a nonzero coefficient. The degree of the zero polynomial is defined to be -1.
-=======
 has a nonzero coefficient. The degree of the zero polynomial is defined to be -1. The default method assumes the basis polynomial, `βₖ` has degree `k`.
->>>>>>> 4f7c5662
 """
 degree(p::AbstractPolynomial) = iszero(p) ? -1 : lastindex(p) 
 
@@ -776,11 +743,7 @@
     ⟒(P){T,X}(zeros(T,1))
 end
 Base.zero(::Type{P}, var::SymbolLike) where {P <: AbstractPolynomial} = zero(⟒(P){eltype(P),Symbol(var)}) #default 0⋅b₀
-<<<<<<< HEAD
-Base.zero(p::P) where {P <: AbstractPolynomial} = zero(P, indeterminate(p))
-=======
 Base.zero(p::P, var=indeterminate(p)) where {P <: AbstractPolynomial} = zero(P, var)
->>>>>>> 4f7c5662
 """
     one(::Type{<:AbstractPolynomial})
     one(::AbstractPolynomial)
@@ -788,13 +751,8 @@
 Returns a representation of 1 as the given polynomial.
 """
 Base.one(::Type{P}) where {P<:AbstractPolynomial} = throw(ArgumentError("No default method defined")) # no default method
-<<<<<<< HEAD
-Base.one(::Type{P}, var) where {P <: AbstractPolynomial} = one(⟒(P){eltype(P), Symbol(var == nothing ? :x : var)})
-Base.one(p::P) where {P <: AbstractPolynomial} = one(P)
-=======
 Base.one(::Type{P}, var::SymbolLike) where {P <: AbstractPolynomial} = one(⟒(P){eltype(P), Symbol(var == nothing ? :x : var)})
 Base.one(p::P, var=indeterminate(p)) where {P <: AbstractPolynomial} = one(P, var)
->>>>>>> 4f7c5662
 
 Base.oneunit(::Type{P}, args...) where {P <: AbstractPolynomial} = one(P, args...)
 Base.oneunit(p::P, args...) where {P <: AbstractPolynomial} = one(p, args...)
@@ -826,11 +784,7 @@
 """
 variable(::Type{P}) where {P <: AbstractPolynomial} = throw(ArgumentError("No default method defined")) # no default
 variable(::Type{P}, var::SymbolLike) where {P <: AbstractPolynomial} = variable(⟒(P){eltype(P),Symbol(var)})
-<<<<<<< HEAD
-variable(p::AbstractPolynomial, var::SymbolLike = indeterminate(p)) = variable(typeof(p), var)
-=======
 variable(p::AbstractPolynomial, var = indeterminate(p)) = variable(typeof(p), var)
->>>>>>> 4f7c5662
 variable(var::SymbolLike = :x) = variable(Polynomial{Int}, var)
 
 # basis
