using LinearAlgebra

export fromroots,
       truncate!,
       chop!,
       coeffs,
       degree,
       mapdomain,
       hasnan,
       roots,
       companion,
       vander,
       fit,
       integrate,
       derivative,
       variable,
       @variable, # deprecated!!
       isintegral,
       ismonic

"""
    fromroots(::AbstractVector{<:Number}; var=:x)
    fromroots(::Type{<:AbstractPolynomial}, ::AbstractVector{<:Number}; var=:x)

Construct a polynomial of the given type given the roots. If no type is given, defaults to `Polynomial`.

# Examples
```jldoctest common
julia> using Polynomials

julia> r = [3, 2]; # (x - 3)(x - 2)

julia> fromroots(r)
Polynomial(6 - 5*x + x^2)
```
"""
function fromroots(P::Type{<:AbstractPolynomial}, rs; var::SymbolLike = :x)
    x = variable(P, var)
    p = prod(x-r for r ∈ rs; init=one(x))
    p = truncate!!(p)
    p
end
fromroots(r::AbstractVector{<:Number}; var::SymbolLike = :x) =
    fromroots(Polynomial, r, var = var)

"""
    fromroots(::AbstractMatrix{<:Number}; var=:x)
    fromroots(::Type{<:AbstractPolynomial}, ::AbstractMatrix{<:Number}; var=:x)

Construct a polynomial of the given type using the eigenvalues of the given matrix as the roots. If no type is given, defaults to `Polynomial`.

# Examples
```jldoctest common
julia> using Polynomials

julia> A = [1 2; 3 4]; # (x - 5.37228)(x + 0.37228)

julia> fromroots(A)
Polynomial(-1.9999999999999998 - 5.0*x + 1.0*x^2)
```
"""
fromroots(P::Type{<:AbstractPolynomial},
    A::AbstractMatrix{T};
    var::SymbolLike = :x,) where {T <: Number} = fromroots(P, eigvals(A), var = var)
fromroots(A::AbstractMatrix{T}; var::SymbolLike = :x) where {T <: Number} =
    fromroots(Polynomial, eigvals(A), var = var)

"""
    fit(x, y, deg=length(x) - 1; [weights], var=:x)
    fit(::Type{<:AbstractPolynomial}, x, y, deg=length(x)-1; [weights], var=:x)

Fit the given data as a polynomial type with the given degree. Uses
linear least squares to minimize the norm  `||y - V⋅β||^2`, where `V` is
the Vandermonde matrix and `β` are the coefficients of the polynomial
fit.

This will automatically scale your data to the [`domain`](@ref) of the
polynomial type using [`mapdomain`](@ref). The default polynomial type
is [`Polynomial`](@ref).


## Weights

Weights may be assigned to the points by specifying a vector or matrix of weights.

When specified as a vector, `[w₁,…,wₙ]`, the weights should be
non-negative as the minimization problem is `argmin_β Σᵢ wᵢ |yᵢ - Σⱼ
Vᵢⱼ βⱼ|² = argmin_β || √(W)⋅(y - V(x)β)||²`, where, `W` the diagonal
matrix formed from `[w₁,…,wₙ]`, is used for the solution, `V` being
the Vandermonde matrix of `x` corresponding to the specified
degree. This parameterization of the weights is different from that of
`numpy.polyfit`, where the weights would be specified through
`[ω₁,ω₂,…,ωₙ] = [√w₁, √w₂,…,√wₙ]`
with the answer solving
`argminᵦ | (ωᵢ⋅yᵢ- ΣⱼVᵢⱼ(ω⋅x) βⱼ) |^2`.

When specified as a matrix, `W`, the solution is through the normal
equations `(VᵀWV)β = (Vᵀy)`, again `V` being the Vandermonde matrix of
`x` corresponding to the specified degree.

(In statistics, the vector case corresponds to weighted least squares,
where weights are typically given by `wᵢ = 1/σᵢ²`, the `σᵢ²` being the
variance of the measurement; the matrix specification follows that of
the generalized least squares estimator with `W = Σ⁻¹`, the inverse of
the variance-covariance matrix.)

## large degree

For fitting with a large degree, the Vandermonde matrix is exponentially ill-conditioned. The [`ArnoldiFit`](@ref) type introduces an Arnoldi orthogonalization that fixes this problem.


"""
function fit(P::Type{<:AbstractPolynomial},
             x::AbstractVector{T},
             y::AbstractVector{T},
             deg::Integer = length(x) - 1;
             weights = nothing,
             var = :x,) where {T}
    _fit(P, x, y, deg; weights=weights, var=var)
end

fit(P::Type{<:AbstractPolynomial},
    x,
    y,
    deg::Integer = length(x) - 1;
    weights = nothing,
    var = :x,) = fit′(P, promote(collect(x), collect(y))..., deg; weights = weights, var = var)

#  avoid issue  214
fit′(P::Type{<:AbstractPolynomial}, x, y, args...;kwargs...) = throw(ArgumentError("x and y do not produce abstract vectors"))
fit′(P::Type{<:AbstractPolynomial},
     x::AbstractVector{T},
     y::AbstractVector{T},
     args...; kwargs...) where {T} = fit(P,x,y,args...;  kwargs...)


fit(x::AbstractVector,
    y::AbstractVector,
    deg::Integer = length(x) - 1;
    weights = nothing,
    var = :x,) = fit(Polynomial, x, y, deg; weights = weights, var = var)

function _fit(P::Type{<:AbstractPolynomial},
             x::AbstractVector{T},
             y::AbstractVector{T},
             deg = length(x) - 1;
             weights = nothing,
             var = :x,) where {T}
    x = mapdomain(P, x)
    vand = vander(P, x, deg)
    if !isnothing(weights)
        coeffs = _wlstsq(vand, y, weights)
    else
        coeffs = vand \ y
    end
    R = float(T)
    if isa(deg, Integer)
        return P(R.(coeffs), var)
    else
        cs = zeros(T, 1 + maximum(deg))
        for (i,aᵢ) ∈ zip(deg, coeffs)
            cs[1 + i] = aᵢ
        end
        return P(cs, var)
    end


end


# Weighted linear least squares
_wlstsq(vand, y, W::Number) = _wlstsq(vand, y, fill!(similar(y), W))
function _wlstsq(vand, y, w::AbstractVector)
    W = Diagonal(sqrt.(w))
    (W * vand) \ (W * y)
end
_wlstsq(vand, y, W::AbstractMatrix) = (vand' * W * vand) \ (vand' * W * y)

"""
    roots(::AbstractPolynomial; kwargs...)

Returns the roots, or zeros, of the given polynomial.

For non-factored, standard basis polynomials the roots are calculated via the eigenvalues of the companion matrix. The `kwargs` are passed to the `LinearAlgebra.eigvals` call.

!!! note
    The default `roots` implementation is for polynomials in the
    standard basis. The companion matrix approach is reasonably fast
    and accurate for modest-size polynomials. However, other packages
    in the `Julia` ecosystem may be of interest and are mentioned in the documentation.


"""
function roots(q::AbstractPolynomial{T}; kwargs...) where {T}

    p = convert(Polynomial{T},  q)
    roots(p; kwargs...)

end

"""
    companion(::AbstractPolynomial)

Return the companion matrix for the given polynomial.

# References
[Companion Matrix](https://en.wikipedia.org/wiki/Companion_matrix)
"""
companion(::AbstractPolynomial)

"""
    vander(::Type{AbstractPolynomial}, x::AbstractVector, deg::Integer)

Calculate the pseudo-Vandermonde matrix of the given polynomial type with the given degree.

# References
[Vandermonde Matrix](https://en.wikipedia.org/wiki/Vandermonde_matrix)
"""
vander(::Type{<:AbstractPolynomial}, x::AbstractVector, deg::Integer)


"""
    critical_points(p::AbstractPolynomial{<:Real}, I=domain(p); endpoints::Bool=true)

Return the critical points of `p` (real zeros of the derivative) within `I` in sorted order.

* `p`: a polynomial

* `I`: a specification of a closed or infinite domain, defaulting to `Polynomials.domain(p)`. When specified, the values of `extrema(I)` are used with closed endpoints when finite.

* `endpoints::Bool`: if `true`, return the endpoints of `I` along with the critical points


Can be used in conjunction with `findmax`, `findmin`, `argmax`, `argmin`, `extrema`, etc.

## Example
```
x = variable()
p = x^2 - 2
cps = Polynomials.critical_points(p)
findmin(p, cps)  # (-2.0, 2.0)
argmin(p, cps)   #  0.0
extrema(p, cps)  # (-2.0, Inf)
cps = Polynomials.critical_points(p, (0, 2))
extrema(p, cps)  # (-2.0, 2.0)
```

!!! note
    There is a *big* difference between `minimum(p)` and `minimum(p, cps)`. The former takes the viewpoint that a polynomial `p` is a certain type of vector of its coefficients; returning the smallest coefficient. The latter uses `p` as a callable object, returning the smallest of the values `p.(cps)`.
"""
function critical_points(p::AbstractPolynomial{T}, I = domain(p);
                         endpoints::Bool=true) where {T <: Real}

    I′ = Interval(I)
    l, r = extrema(I′)

    q = Polynomials.ngcd(derivative(p), derivative(p,2)).v
    pts = sort(real.(filter(isreal, roots(q))))
    pts = filter(in(I′), pts)

    !endpoints && return pts

    l !== first(pts) && pushfirst!(pts, l)
    r != last(pts) && push!(pts, r)
    pts
end






"""
    integrate(p::AbstractPolynomial)

Return an antiderivative for `p`
"""
integrate(P::AbstractPolynomial) = throw(ArgumentError("`integrate` not implemented for polynomials of type $P"))

"""
    integrate(::AbstractPolynomial, C)

Returns the indefinite integral of the polynomial with constant `C` when expressed in the standard basis.
"""
function integrate(p::P, C) where {P <: AbstractPolynomial}
    ∫p = integrate(p)
    isnan(C) && return ⟒(P){eltype(∫p+C), indeterminate(∫p)}([C])
    ∫p + (C - constantterm(∫p))
end

"""
    integrate(::AbstractPolynomial, a, b)

Compute the definite integral of the given polynomial from `a` to `b`. Will throw an error if either `a` or `b` are out of the polynomial's domain.
"""
function integrate(p::AbstractPolynomial, a, b)
    P = integrate(p)
    return P(b) - P(a)
end

"""
    derivative(::AbstractPolynomial, order::Int = 1)

Returns a polynomial that is the `order`th derivative of the given polynomial. `order` must be non-negative.
"""
derivative(::AbstractPolynomial, ::Int)

"""
    truncate!(::AbstractPolynomial{T};
        rtol::Real = Base.rtoldefault(real(T)), atol::Real = 0)

In-place version of [`truncate`](@ref)
"""
function truncate!(p::AbstractPolynomial{T};
    rtol::Real = Base.rtoldefault(real(T)),
                   atol::Real = 0,) where {T}
    truncate!(p.coeffs, rtol=rtol, atol=atol)
    chop!(p, rtol = rtol, atol = atol)
end

## truncate! underlying storage type
function truncate!(ps::Vector{T};
                   rtol::Real = Base.rtoldefault(real(T)),
                   atol::Real = 0,) where {T}
    max_coeff = norm(ps, Inf)
    thresh = max_coeff * rtol + atol
    for (i,pᵢ) ∈ pairs(ps)
        if abs(pᵢ) <= thresh
            ps[i] = zero(T)
        end
    end
    nothing
end

function truncate!(ps::Dict{S,T};
                   rtol::Real = Base.rtoldefault(real(T)),
                   atol::Real = 0,) where {S,T}

    isempty(ps) && return nothing
    max_coeff = norm(values(ps), Inf)
    thresh = max_coeff * rtol + atol

    for (k,val) in  ps
        if abs(val) <= thresh
            pop!(ps,k)
        end
    end
    nothing
end

truncate!(ps::NTuple; kwargs...) = throw(ArgumentError("`truncate!` not defined."))

# _truncate(ps::NTuple{0}; kwargs...) = ps
# function _truncate(ps::NTuple{N,T};
#                    rtol::Real = Base.rtoldefault(real(T)),
#                    atol::Real = 0,) where {N,T}


#     thresh = norm(ps, Inf) * rtol + atol
#     return NTuple{N,T}(abs(pᵢ) <= thresh ? zero(T) : pᵢ for pᵢ ∈ values(ps))
# end


"""
    truncate(::AbstractPolynomial{T};
        rtol::Real = Base.rtoldefault(real(T)), atol::Real = 0)

Rounds off coefficients close to zero, as determined by `rtol` and `atol`, and then chops any leading zeros. Returns a new polynomial.
"""
function Base.truncate(p::AbstractPolynomial{T};
    rtol::Real = Base.rtoldefault(real(T)),
    atol::Real = 0,) where {T}
    truncate!(deepcopy(p), rtol = rtol, atol = atol)
end

"""
    chop!(::AbstractPolynomial{T};
        rtol::Real = Base.rtoldefault(real(T)), atol::Real = 0))

In-place version of [`chop`](@ref)
"""
function chop!(p::AbstractPolynomial{T};
    rtol::Real = Base.rtoldefault(real(T)),
               atol::Real = 0,) where {T}
    chop!(p.coeffs, rtol=rtol, atol=atol)
    return p
end

# chop! underlying storage type
function chop!(ps::Vector{T};
               rtol::Real = Base.rtoldefault(real(T)),
               atol::Real = 0,) where {T}
    isempty(ps) && return ps
    tol = norm(ps) * rtol + atol
    for i = lastindex(ps):-1:1
        val = ps[i]
        if abs(val) > tol
            resize!(ps, i);
            return nothing
        end
    end
    resize!(ps, 1)
    return nothing
end

function chop!(ps::Dict{Int,T};
    rtol::Real = Base.rtoldefault(real(T)),
    atol::Real = 0,) where {T}

    tol = norm(values(ps)) * rtol + atol

    for k in sort(collect(keys(ps)), by=x->x[1], rev=true)
        if  abs(ps[k]) > tol
            return nothing
        end
        pop!(ps, k)
    end

    return nothing
end

chop!(ps::NTuple; kwargs...) = throw(ArgumentError("chop! not defined"))

_chop(ps::NTuple{0}; kwargs...) = ps
function _chop(ps::NTuple{N};
               rtol = nothing,
               atol = nothing) where {N}

    T = real(eltype(ps))
    rtol = something(rtol, Base.rtoldefault(T))
    atol = something(atol, zero(T))

    thresh = norm(ps, Inf) * rtol + atol
    for i in N:-1:1
        if abs(ps[i]) > thresh
            return ps[1:i]
        end
    end
    return NTuple{0,T}()
end



"""
    chop(::AbstractPolynomial{T};
        rtol::Real = Base.rtoldefault(real(T)), atol::Real = 0))

Removes any leading coefficients that are approximately 0 (using `rtol` and `atol` with `norm(p)`). Returns a polynomial whose degree will guaranteed to be equal to or less than the given polynomial's.
"""
function Base.chop(p::AbstractPolynomial{T};
    rtol::Real = Base.rtoldefault(real(T)),
    atol::Real = 0,) where {T}
    chop!(deepcopy(p), rtol = rtol, atol = atol)
end


# for generic usage, as immutable types are not mutable
chop!!(p::AbstractPolynomial; kwargs...) = (p = chop!(p); p)
truncate!!(p::AbstractPolynomial; kwargs...) = truncate!(p)


"""
    check_same_variable(p::AbstractPolynomial, q::AbstractPolynomial)

Check if either `p` or `q` is constant or if `p` and `q` share the same variable
"""
check_same_variable(p::AbstractPolynomial, q::AbstractPolynomial) =
    (isconstant(p) || isconstant(q)) || indeterminate(p) ==  indeterminate(q)

function assert_same_variable(p::AbstractPolynomial, q::AbstractPolynomial)
    check_same_variable(p,q) || throw(ArgumentError("Non-constant polynomials have different indeterminates"))
end

function assert_same_variable(X::Symbol, Y::Symbol)
    X == Y ||  throw(ArgumentError("Polynomials have different indeterminates"))
end

#=
Linear Algebra =#
"""
    norm(::AbstractPolynomial, p=2)

Calculates the p-norm of the polynomial's coefficients
"""
function LinearAlgebra.norm(q::AbstractPolynomial{T,X}, p::Real = 2) where {T,X}
    iszero(q) && return zero(real(T))^(1/p)
    return norm(values(q), p)
end

"""
    conj(::AbstractPolynomial)

Returns the complex conjugate of the polynomial
"""
LinearAlgebra.conj(p::P) where {P <: AbstractPolynomial} = map(conj, p)
LinearAlgebra.adjoint(p::P) where {P <: AbstractPolynomial} = map(adjoint, p)
LinearAlgebra.adjoint(A::VecOrMat{<:AbstractPolynomial}) = adjoint.(permutedims(A)) # default has indeterminate indeterminate
LinearAlgebra.transpose(p::AbstractPolynomial) = p
LinearAlgebra.transpose!(p::AbstractPolynomial) = p

#=
Conversions =#
Base.convert(::Type{P}, p::P) where {P <: AbstractPolynomial} = p
Base.convert(P::Type{<:AbstractPolynomial}, x) = P(x)
function Base.convert(P::Type{<:AbstractPolynomial}, q::AbstractPolynomial)
    X = indeterminate(P,q)
    x = variable(P, X)
    q(x)
end
function Base.convert(::Type{T}, p::AbstractPolynomial{T,X}) where {T <: Number,X}
    isconstant(p) && return T(constantterm(p))
    throw(ArgumentError("Can't convert a nonconstant polynomial to type $T"))
end



#=
Inspection =#
"""
    length(::AbstractPolynomial)

The length of the polynomial.
"""
Base.length(p::AbstractPolynomial) = length(coeffs(p))
"""
    size(::AbstractPolynomial, [i])

Returns the size of the polynomials coefficients, along axis `i` if provided.
"""
Base.size(p::AbstractPolynomial) = (length(p),)
Base.size(p::AbstractPolynomial, i::Integer) =  i <= 1 ? size(p)[i] : 1
Base.eltype(p::AbstractPolynomial{T}) where {T} = T
# in  analogy  with  polynomial as a Vector{T} with different operations defined.
Base.eltype(::Type{<:AbstractPolynomial}) = Float64
Base.eltype(::Type{<:AbstractPolynomial{T}}) where {T} = T
_eltype(::Type{<:AbstractPolynomial}) = nothing
_eltype(::Type{<:AbstractPolynomial{T}}) where {T} = T
function _eltype(P::Type{<:AbstractPolynomial}, p::AbstractPolynomial)
    T′ = _eltype(P)
    T = isnothing(T′) ? eltype(p) : T′
    T
end

"""
    copy_with_eltype(::Type{T}, [::Val{X}], p::AbstractPolynomial)

Copy polynomial `p` changing the underlying element type and optionally the symbol.
"""
copy_with_eltype(::Type{T}, ::Val{X}, p::P) where {T, X, S, Y, P <:AbstractPolynomial{S,Y}} =
    ⟒(P){T, Symbol(X)}(p.coeffs)
copy_with_eltype(::Type{T}, p::P) where {T, S, Y, P <:AbstractPolynomial{S,Y}} =
    copy_with_eltype(T, Val(Y), p)
# easier to type if performance isn't an issue, but could be dropped
#copy_with_eltype(::Type{T}, X, p::P) where {T, S, Y, P<:AbstractPolynomial{S, Y}} =
#    copy_with_eltype(Val(T), Val(X), p)
#copy_with_eltype(::Type{T}, p::P) where {T, S, X, P<:AbstractPolynomial{S,X}} =
#    copy_with_eltype(Val(T), Val(X), p)

<<<<<<< HEAD
Base.iszero(p::AbstractPolynomial) = all(iszero, values(p))::Bool
=======
Base.iszero(p::AbstractPolynomial) = all(iszero, values(p))
>>>>>>> bf932519


# See discussions in https://github.com/JuliaMath/Polynomials.jl/issues/258
"""
    all(pred, poly::AbstractPolynomial)

Test whether all coefficients of an `AbstractPolynomial` satisfy predicate `pred`.

You can implement `isreal`, etc., to a `Polynomial` by using `all`.
"""
Base.all(pred, p::AbstractPolynomial{T, X}) where {T,X} = all(pred, values(p))
"""
    any(pred, poly::AbstractPolynomial)

Test whether any coefficient of an `AbstractPolynomial` satisfies predicate `pred`.
"""
Base.any(pred, p::AbstractPolynomial{T,X}) where {T, X} = any(pred, values(p))




"""
    map(fn, p::AbstractPolynomial, args...)

Transform coefficients of `p` by applying a function (or other callables) `fn` to each of them.

You can implement `real`, etc., to a `Polynomial` by using `map`. The type of `p` may narrow using this function.
"""
function Base.map(fn, p::P, args...)  where {P<:AbstractPolynomial}
    xs = map(fn, p.coeffs, args...)
    R = eltype(xs)
    X = indeterminate(p)
    return ⟒(P){R,X}(xs)
end


"""
    isreal(p::AbstractPolynomial)

Determine whether a polynomial is a real polynomial, i.e., having only real numbers as coefficients.

See also: [`real`](@ref)
"""
Base.isreal(p::AbstractPolynomial) = all(isreal, p)
"""
    real(p::AbstractPolynomial)

Construct a real polynomial from the real parts of the coefficients of `p`.

See also: [`isreal`](@ref)

!!! note
    This could cause losing terms in `p`. This method is usually called on polynomials like `p = Polynomial([1, 2 + 0im, 3.0, 4.0 + 0.0im])` where you want to chop the imaginary parts of the coefficients of `p`.
"""
Base.real(p::AbstractPolynomial) = map(real, p)

"""
    isintegral(p::AbstractPolynomial)

Determine whether a polynomial is an integer polynomial, i.e., having only integers as coefficients.
"""
isintegral(p::AbstractPolynomial) = all(isinteger, p)

"""
    ismonic(p::AbstractPolynomial)

Determine whether a polynomial is a monic polynomial, i.e., its leading coefficient is one.
"""
ismonic(p::AbstractPolynomial) = isone(convert(Polynomial, p)[end])

"`hasnan(p::AbstractPolynomial)` are any coefficients `NaN`"
hasnan(p::AbstractPolynomial) = any(hasnan, p)::Bool
hasnan(p::AbstractArray) = any(hasnan.(p))
hasnan(x) = isnan(x)

"""
    isconstant(::AbstractPolynomial)

Is the polynomial  `p` a constant.
"""
<<<<<<< HEAD
isconstant(p::AbstractPolynomial) = degree(p) <= 0 && firstindex(p) == 0
=======
isconstant(p::AbstractPolynomial) = degree(p) <= 0 && iszero(firstindex(p))
>>>>>>> bf932519

# XXX docstring isn't quite right!
# coeffs returns
# * p.coeffs for Laurent types (caller needs to be aware that offset is possible)
# * a container with (a₀, a₁, …, aₙ) which for some types may have trailing zeros (ImmutableDense)
"""
    coeffs(::AbstractPolynomial)

Return the coefficient vector. For a standard basis polynomial these are `[a_0, a_1, ..., a_n]`.
For Laurent type polynomials, this will not return the offste.
"""
coeffs(p::AbstractPolynomial) = p.coeffs


# specialize this to p[0] when basis vector is 1
"""
    constantterm(p::AbstractPolynomial)

return `p(0)`, the constant term in the standard basis
"""
constantterm(p::AbstractPolynomial{T}) where {T} = p(zero(T))

"""
    degree(::AbstractPolynomial)

Return the degree of the polynomial, i.e. the highest exponent in the polynomial that
has a nonzero coefficient. The degree of the zero polynomial is defined to be -1. The default method assumes the basis polynomial, `βₖ` has degree `k`.
"""
degree(p::AbstractPolynomial) = iszero(coeffs(p)) ? -1 : length(coeffs(p)) - 1 + min(0, minimumexponent(p))

@deprecate order degree false


"""
    Polynomials.domain(::Type{<:AbstractPolynomial})

Returns the domain of the polynomial.
"""
domain(::Type{<:AbstractPolynomial})
domain(::P) where {P <: AbstractPolynomial} = domain(P)

"""
    mapdomain(::Type{<:AbstractPolynomial}, x::AbstractArray)
    mapdomain(::AbstractPolynomial, x::AbstractArray)

Given values of x that are assumed to be unbounded (-∞, ∞), return values rescaled to the domain of the given polynomial.

# Examples
```jldoctest  common
julia> using Polynomials

julia> x = -10:10
-10:10

julia> extrema(mapdomain(ChebyshevT, x))
(-1.0, 1.0)

```
"""
function mapdomain(P::Type{<:AbstractPolynomial}, x::AbstractArray)
    d = domain(P)
    x = collect(x)
    x_zerod = x .- minimum(x)
    x_scaled = x_zerod .* (last(d) - first(d)) ./ maximum(x_zerod)
    x_scaled .+= first(d)
    return x_scaled
end
mapdomain(::P, x::AbstractArray) where {P <: AbstractPolynomial} = mapdomain(P, x)

#=
indexing =#
# minimumexponent(p) returns min(0, minimum(keys(p)))
# For most polynomial types, this is statically known to be zero
# For polynomials that support negative indices, minimumexponent(typeof(p))
# should return typemin(Int)
minimumexponent(p::AbstractPolynomial) = minimumexponent(typeof(p))
minimumexponent(::Type{<:AbstractPolynomial}) = 0
Base.firstindex(p::AbstractPolynomial) = 0  # XXX() is a better default
Base.lastindex(p::AbstractPolynomial) = length(p) - 1 + firstindex(p) # not degree, which accounts for any trailing zeros
Base.eachindex(p::AbstractPolynomial) = firstindex(p):lastindex(p)
Base.broadcastable(p::AbstractPolynomial) = Ref(p)
degreerange(p::AbstractPolynomial) = firstindex(p):lastindex(p)

# getindex
function Base.getindex(p::AbstractPolynomial{T}, idx::Int) where {T}
    m,M = firstindex(p), lastindex(p)
    m > M && return zero(T)
    idx < m && throw(BoundsError(p, idx))
    idx > M && return zero(T)
    p.coeffs[idx - m + 1]
end
#XXXBase.getindex(p::AbstractPolynomial, idx::Number) = getindex(p, convert(Int, idx))
Base.getindex(p::AbstractPolynomial, indices) = [p[i] for i in indices]
Base.getindex(p::AbstractPolynomial, ::Colon) = coeffs(p)

# setindex
function Base.setindex!(p::AbstractPolynomial, value, idx::Int)
    n = length(coeffs(p))
    if n ≤ idx
        resize!(p.coeffs, idx + 1)
        p.coeffs[n + 1:idx] .= 0
    end
    p.coeffs[idx + 1] = value
    return p
end

Base.setindex!(p::AbstractPolynomial, value, idx::Number) =
    setindex!(p, value, convert(Int, idx))
Base.setindex!(p::AbstractPolynomial, values, indices) =
    [setindex!(p, v, i) for (v, i) in tuple.(values, indices)]
Base.setindex!(p::AbstractPolynomial, values, ::Colon) =
    [setindex!(p, v, i) for (v, i) in tuple.(values, eachindex(p))]

#=
Iteration =#
## XXX breaking change in v2.0.0
#
# we want to keep iteration close to iteration over the coefficients as a vector:
# `iterate` iterates over coefficients, includes 0s
# `collect(T, p)` yields coefficients of `p` converted to type `T`
# `keys(p)` an iterator spanning `firstindex` to `lastindex` which *may* skip 0 terms (SparsePolynomial)
#    and *may* not be in order (SparsePolynomial)
# `values(p)` `pᵢ` for each `i` in `keys(p)`
# `pairs(p)`: `i => pᵢ` possibly skipping over values of `i` with `pᵢ == 0` (SparsePolynomial)
#    and possibly non ordered (SparsePolynomial)
# `monomials(p)`: iterates over pᵢ ⋅ basis(p, i) i  ∈ keys(p)
function _iterate(p, state)
    firstindex(p) <= state <= lastindex(p) || return nothing
    return p[state], state+1
end
Base.iterate(p::AbstractPolynomial, state = firstindex(p)) = _iterate(p, state)

# pairs map i -> aᵢ *possibly* skipping over ai == 0
# cf. abstractdict.jl
struct PolynomialKeys{P} <: AbstractSet{Int}
    p::P
end
struct PolynomialValues{P, T}
    p::P

    PolynomialValues{P}(p::P) where {P} = new{P, eltype(p)}(p)
    PolynomialValues(p::P) where {P} = new{P, eltype(p)}(p)
end
Base.keys(p::AbstractPolynomial) =  PolynomialKeys(p)
Base.values(p::AbstractPolynomial) =  PolynomialValues(p)
Base.length(p::PolynomialValues) = length(p.p.coeffs)
Base.eltype(p::PolynomialValues{<:Any,T}) where {T} = T
Base.length(p::PolynomialKeys) = length(p.p.coeffs)
Base.size(p::Union{PolynomialValues, PolynomialKeys}) = (length(p),)
function Base.iterate(v::PolynomialKeys, state = firstindex(v.p))
    firstindex(v.p) <= state <= lastindex(v.p) || return nothing
    return state, state+1
end

Base.iterate(v::PolynomialValues, state = firstindex(v.p)) = _iterate(v.p, state)


# iterate over monomials of the polynomial
struct Monomials{P}
    p::P
end
"""
    monomials(p::AbstractPolynomial)

Returns an iterator over the terms, `pᵢ⋅basis(p,i)`, of the polynomial for each `i` in `keys(p)`.
"""
monomials(p) = Monomials(p)
function Base.iterate(v::Monomials, state...)
    y = iterate(pairs(v.p), state...)
    isnothing(y) && return nothing
    kv, s = y
    return (kv[2]*basis(v.p, kv[1]), s)
end
Base.length(v::Monomials) = length(keys(v.p))


#=
identity =#
Base.copy(p::P) where {P <: AbstractPolynomial} = map(identity, p)
Base.hash(p::AbstractPolynomial{T,X}, h::UInt) where {T,X} = hash(indeterminate(p), hash(p.coeffs, hash(X,h)))

# get symbol of polynomial. (e.g. `:x` from 1x^2 + 2x^3...
_indeterminate(::Type{P}) where {P <: AbstractPolynomial} = nothing
_indeterminate(::Type{P}) where {T, X, P <: AbstractPolynomial{T,X}} = X
indeterminate(::Type{P}) where {P <: AbstractPolynomial} = something(_indeterminate(P), :x)
indeterminate(p::P) where {P <: AbstractPolynomial} = _indeterminate(P)

function indeterminate(PP::Type{P}, p::AbstractPolynomial{T,Y}) where {P <: AbstractPolynomial, T,Y}
    X = _indeterminate(PP)
    isnothing(X) && return Y
    isconstant(p) && return X
    assert_same_variable(X,Y)
    return X
    #X = isnothing(_indeterminate(PP)) ? indeterminate(p) :  _indeterminate(PP)
end
indeterminate(PP::Type{P}, x::Symbol) where {P <: AbstractPolynomial} = something(_indeterminate(PP), x)

#=
zero, one, variable, basis =#



"""
    zero(::Type{<:AbstractPolynomial})
    zero(::AbstractPolynomial)

Returns a representation of 0 as the given polynomial.
"""
function Base.zero(::Type{P}) where {P<:AbstractPolynomial}
    T,X = eltype(P), indeterminate(P)
    ⟒(P){T,X}(T[])
end
Base.zero(::Type{P}, var::SymbolLike) where {P <: AbstractPolynomial} = zero(⟒(P){eltype(P),Symbol(var)}) #default 0⋅b₀
Base.zero(p::P, var=indeterminate(p)) where {P <: AbstractPolynomial} = zero(P, var)
"""
    one(::Type{<:AbstractPolynomial})
    one(::AbstractPolynomial)

Returns a representation of 1 as the given polynomial.
"""
Base.one(::Type{P}) where {P <: AbstractPolynomial} =  one(⟒(P){eltype(P), indeterminate(P)})
Base.one(::Type{P}, var::SymbolLike) where {P <: AbstractPolynomial} = one(⟒(P){eltype(P), Symbol(var)})
Base.one(p::P, var=indeterminate(p)) where {P <: AbstractPolynomial} = one(P, var)
# each polynomial type implements:
# Base.one(::Type{P}) where {T,X,P<:AbstractPolynomial{T,X}} = throw(ArgumentError("No default method defined")) # no default method

Base.oneunit(::Type{P}, args...) where {P <: AbstractPolynomial} = one(P, args...)
Base.oneunit(p::P, args...) where {P <: AbstractPolynomial} = one(p, args...)


"""
    variable(var=:x)
    variable(::Type{<:AbstractPolynomial}, var=:x)
    variable(p::AbstractPolynomial, var=indeterminate(p))

Return the monomial `x` in the indicated polynomial basis.  If no type is give, will default to [`Polynomial`](@ref). Equivalent  to  `P(var)`.

# Examples
```jldoctest  common
julia> using Polynomials

julia> x = variable()
Polynomial(x)

julia> p = 100 + 24x - 3x^2
Polynomial(100 + 24*x - 3*x^2)

julia> roots((x - 3) * (x + 2))
2-element Vector{Float64}:
 -2.0
  3.0

```
"""
variable(::Type{P}) where {P <: AbstractPolynomial} = variable(⟒(P){eltype(P), indeterminate(P)})
variable(::Type{P}, var::SymbolLike) where {P <: AbstractPolynomial} = variable(⟒(P){eltype(P),Symbol(var)})
variable(p::AbstractPolynomial, var = indeterminate(p)) = variable(typeof(p), var)
variable(var::SymbolLike = :x) = variable(Polynomial{Int}, var)
# Each polynomial type implements:
# variable(::Type{P}) where {T,X,P <: AbstractPolynomial{T,X}} = throw(ArgumentError("No default method defined")) # no default

# Exported in #470. Exporting was a mistake!
#@variable x
#@variable x::Polynomial
#@variable x::Polynomial{t]
macro variable(x)
    Base.depwarn("Export of macro `@variable` is deprecated due to naming conflicts", :variable)
    q = Expr(:block)
    if isa(x, Expr) && x.head == :(::)
        x, P = x.args
        push!(q.args, Expr(:(=), esc(x),
                           Expr(:call, :variable, P, Expr(:quote, x))))
    else
        push!(q.args, Expr(:(=), esc(x),
                           Expr(:call, :variable, Expr(:quote, x))))
    end
    push!(q.args, esc(x))

    q
end



# basis
# var is a positional argument, not a keyword; can't deprecate so we do `_var; var=_var`
# return the kth basis polynomial for the given polynomial type, e.g. x^k for Polynomial{T}
"""
    basis(p::P, i::Int)
    basis(::Type{<:AbstractPolynomial}, i::Int, var=:x)

Return ith basis element for a given polynomial type, optionally with a specified variable.
"""
function basis(::Type{P}, k::Int) where {P<:AbstractPolynomial} # XXX() might be better default.
    T,X = eltype(P), indeterminate(P)
    zs = zeros(T, k+1)
    zs[end] = one(T)
    ⟒(P){eltype(P), indeterminate(P)}(zs)
end
function basis(::Type{P}, k::Int, _var::SymbolLike; var=_var) where {P <: AbstractPolynomial}
    T,X = eltype(P), Symbol(var)
    basis(⟒(P){T,X}, k)
end
basis(p::P, k::Int, _var=indeterminate(p); var=_var) where {P<:AbstractPolynomial} = basis(P, k, var)

#=
composition
cf. https://github.com/JuliaMath/Polynomials.jl/issues/511 for a paper with implentations

=#
"""
    polynomial_composition(p, q)

Evaluate `p(q)`, possibly exploiting a faster evaluation scheme, defaulting to `evalpoly`.
"""
function polynomial_composition(p::AbstractPolynomial, q::AbstractPolynomial)
    evalpoly(q, p)
end

#=
arithmetic =#
Scalar = Union{Number, Matrix}

# scalar operations
# scalar_add utilized polynomial addition. May be more performant to provide new method
scalar_add(c::S, p::AbstractPolynomial) where {S} = p + c * one(p)

# Scalar multiplication; no assumption of commutivity
scalar_mult(p::P, c::S) where {S, T, X, P<:AbstractPolynomial{T,X}} = map(Base.Fix2(*,c), p)
scalar_mult(c::S, p::P) where {S, T, X, P<:AbstractPolynomial{T,X}} = map(Base.Fix1(*,c), p)
scalar_mult(p1::AbstractPolynomial, p2::AbstractPolynomial) =
    throw(ArgumentError("scalar_mult(::$(typeof(p1)), ::$(typeof(p2))) is not defined.")) # avoid ambiguity, issue #435

# scalar div (faster than Base.Fix2(/,c) )
scalar_div(p::P, c::S) where {S, T, X, P<:AbstractPolynomial{T, X}} = map(Base.Fix2(*, one(T)/c), p)



Base.:-(p::P) where {P <: AbstractPolynomial} = map(-, p)

Base.:*(p::AbstractPolynomial, c::Scalar) = scalar_mult(p, c)
Base.:*(c::Scalar, p::AbstractPolynomial) = scalar_mult(c, p)
Base.:*(c::T, p::P) where {T, X, P <: AbstractPolynomial{T,X}} = scalar_mult(c, p)
Base.:*(p::P, c::T) where {T, X, P <: AbstractPolynomial{T,X}} = scalar_mult(p, c)

# implicitly identify c::Scalar with a constant polynomials
Base.:+(c::Scalar, p::AbstractPolynomial) = scalar_add(c, p)
Base.:-(p::AbstractPolynomial, c::Scalar) = scalar_add(-c, p)
Base.:-(c::Scalar, p::AbstractPolynomial) = scalar_add(c, -p)

Base.:-(p1::AbstractPolynomial, p2::AbstractPolynomial) = +(p1, -p2)


## addition
## Fall back addition is possible as vector addition with padding by 0s
## Subtypes will likely want to implement both:
## +(p::P,c::Scalar) and +(p::P, q::Q) where {T,S,X,P<:SubtypePolynomial{T,X},Q<:SubtypePolynomial{S,X}}
## though the default for poly+poly isn't terrible

Base.:+(p::AbstractPolynomial) = p

# polynomial + scalar; implicit identification of c with c*one(p)
# what are these here for?
Base.:+(p::P, c::T) where {T,X, P<:AbstractPolynomial{T,X}} = scalar_add(c, p)
Base.:+(p::P, c::S) where {T,X, P<:AbstractPolynomial{T,X}, S} = scalar_add(c,p)

## polynomial + polynomial when different types
## - each polynomial container type implents PB{B,T,X} + PB{B,S,X}
## - this handles case X ≠ Y unless constant
## - when PB₁ ≠ PB₂ we promote both polynomials
function Base.:+(p::P, q::Q) where {T,X,P <: AbstractPolynomial{T,X}, S,Y,Q <: AbstractPolynomial{S,Y}}
    isconstant(p) && return constantterm(p) + q
    isconstant(q) && return p + constantterm(q)
    assert_same_variable(X,Y) # should error
end

function Base.:+(p::P, q::Q) where {T,X,P <: AbstractPolynomial{T,X}, S,Q <: AbstractPolynomial{S,X}}
    sum(promote(p,q))
end


## -- multiplication
## Polynomial p*q
## Polynomial multiplication formula depend on the particular basis used.
## The subtype must implement *(::PT{T,X,[N]}, ::PT{S,X,[M]})
function Base.:*(p1::P, p2::Q) where {T,X,P <: AbstractPolynomial{T,X},
                                      S,Y,Q <: AbstractPolynomial{S,Y}}
    isconstant(p1) && return constantterm(p1) * p2
    isconstant(p2) && return p1 * constantterm(p2)
    assert_same_variable(X, Y) # should error
end

function Base.:*(p1::P, p2::Q) where {T,X,P <: AbstractPolynomial{T,X},
                                      S,  Q <: AbstractPolynomial{S,X}}
    prod(promote(p1, p2))
end


# scalar div
Base.:/(p::AbstractPolynomial, c) = scalar_div(p, c)

Base.:^(p::AbstractPolynomial, n::Integer) = Base.power_by_squaring(p, n)


## -----

# <<< could be moved to SpecialPolynomials
# Works when p,q of same type.
# For Immutable, must remove N,M bit;
# for others, can widen to Type{T,X}, Type{S,X} to avoid a promotion
# function Base.:+(p::P, q::P) where {T,X,P<:AbstractPolynomial{T,X}}
#     cs = degree(p) >= degree(q)  ? ⊕(P, p.coeffs, q.coeffs) : ⊕(P, q.coeffs, p.coeffs)
#     return P(cs)
# end



# Th ⊕ methd below is used in Special Polynomials, but not here, as it was removed for
# similar methods in the polynomial-basetypes
# addition of polynomials is just vector space addition, so can be done regardless
# of basis, as long as the same. These ⊕ methods try to find a performant means to add
# to sets of coefficients based on the storage type. These assume n1 >= n2
function ⊕(P::Type{<:AbstractPolynomial}, p1::Vector{T}, p2::Vector{S}) where {T,S}
    n1, n2 = length(p1), length(p2)
    R = promote_type(T,S)

    cs = collect(R,p1)
    for i in 1:n2
        cs[i] += p2[i]
    end

    return cs
end

# Padded vector sum of two tuples assuming N ≥ M
@generated function ⊕(P::Type{<:AbstractPolynomial}, p1::NTuple{N}, p2::NTuple{M}) where {N,M}
    exprs = Any[nothing for i = 1:N]
    for i in  1:M
        exprs[i] = :(p1[$i] + p2[$i])
    end
    for i in M+1:N
        exprs[i] =:(p1[$i])
    end

    return quote
        Base.@_inline_meta
        #Base.@inline
        tuple($(exprs...))
    end

end

# addition when a dictionary is used for storage
function ⊕(P::Type{<:AbstractPolynomial}, p1::Dict{Int,T}, p2::Dict{Int,S}) where {T,S}
    R = promote_type(T,S)
    p = Dict{Int, R}()


    # this allocates in the union
#    for i in union(eachindex(p1), eachindex(p2))
#        p[i] = p1[i] + p2[i]
#    end

    for (i,pi) ∈ pairs(p1)
        @inbounds p[i] = pi + get(p2, i, zero(R))
    end
    for (i,pi) ∈ pairs(p2)
        if iszero(get(p,i,zero(R)))
            @inbounds p[i] = get(p1, i, zero(R)) + pi
        end
    end

    return  p

end
## >>> moved to SpecialPolynomials (or rewrite that to use new container types)

## -----

function Base.divrem(num::P, den::O) where {P <: AbstractPolynomial,O <: AbstractPolynomial}
    n, d = promote(num, den)
    return divrem(n, d)
end

"""
    gcd(a::AbstractPolynomial, b::AbstractPolynomial; atol::Real=0, rtol::Real=Base.rtoldefault)

Find the greatest common denominator of two polynomials recursively using
[Euclid's algorithm](http://en.wikipedia.org/wiki/Polynomial_greatest_common_divisor#Euclid.27s_algorithm).

# Examples

```jldoctest common
julia> using Polynomials

julia> gcd(fromroots([1, 1, 2]), fromroots([1, 2, 3]))
Polynomial(4.0 - 6.0*x + 2.0*x^2)

```
"""
function Base.gcd(p1::AbstractPolynomial{T}, p2::AbstractPolynomial{S}; kwargs...) where {T,S}
    gcd(promote(p1, p2)...; kwargs...)
end

function Base.gcd(p1::AbstractPolynomial{T}, p2::AbstractPolynomial{T};
                  atol::Real=zero(real(T)),
                  rtol::Real=Base.rtoldefault(real(T))
                  ) where {T}


    r₀, r₁ = p1, p2
    iter = 1
    itermax = length(r₁)

    while !iszero(r₁) && iter ≤ itermax
        _, rtemp = divrem(r₀, r₁)
        r₀ = r₁
        r₁ = truncate(rtemp; atol=atol, rtol=rtol)
        iter += 1
    end
    return r₀
end

"""
    uvw(p,q; kwargs...)

return `u` the gcd of `p` and `q`, and `v` and `w`, where `u*v = p` and `u*w = q`.
"""
uvw(p::AbstractPolynomial, q::AbstractPolynomial; kwargs...) = uvw(promote(p,q)...; kwargs...)
#uvw(p1::P, p2::P; kwargs...) where {P <:AbstractPolynomial} = throw(ArgumentError("uvw not defined"))

"""
    div(::AbstractPolynomial, ::AbstractPolynomial)
"""
Base.div(n::AbstractPolynomial, d::AbstractPolynomial) = divrem(n, d)[1]

"""
    rem(::AbstractPolynomial, ::AbstractPolynomial)
"""
Base.rem(n::AbstractPolynomial, d::AbstractPolynomial) = divrem(n, d)[2]

#=
Comparisons
=#

Base.isequal(p1::P, p2::P) where {P <: AbstractPolynomial} = hash(p1) == hash(p2)
function Base.:(==)(p1::P, p2::P) where {P <: AbstractPolynomial}
    iszero(p1) && iszero(p2) && return true
    eachindex(p1) == eachindex(p2) || return false
    # coeffs(p1) == coeffs(p2), but non-allocating
    p1val = (p1[i] for i in eachindex(p1))
    p2val = (p2[i] for i in eachindex(p2))
    all(((a,b),) -> a == b, zip(p1val, p2val))
end
function Base.:(==)(p1::AbstractPolynomial, p2::AbstractPolynomial)
    if isconstant(p1)
        isconstant(p2) && return constantterm(p1) == constantterm(p2)
        return false
    elseif isconstant(p2)
        return false # p1 is not constant
    end
    check_same_variable(p1, p2) || return false
    ==(promote(p1,p2)...)
end
<<<<<<< HEAD
Base.:(==)(p::AbstractPolynomial, n::Scalar) = isconstant(p) && constantterm(p) == n
Base.:(==)(n::Scalar, p::AbstractPolynomial) = p == n
=======
Base.:(==)(p::AbstractPolynomial, n::Number) = isconstant(p) && constantterm(p) == n
Base.:(==)(n::Number, p::AbstractPolynomial) = p == n
>>>>>>> bf932519

function Base.isapprox(p1::AbstractPolynomial, p2::AbstractPolynomial; kwargs...)
    if isconstant(p1)
        isconstant(p2) && return constantterm(p1) == constantterm(p2)
        return false
    elseif isconstant(p2)
        return false
    end
    assert_same_variable(p1, p2) || return false
    isapprox(promote(p1, p2)...; kwargs...)
end

function Base.isapprox(p1::AbstractPolynomial{T,X},
                       p2::AbstractPolynomial{S,X};
                       rtol::Real = (Base.rtoldefault(T,S,0)),
                       atol::Real = 0,) where {T,S,X}
    (hasnan(p1) || hasnan(p2)) && return false  # NaN poisons comparisons
    # copy over from abstractarray.jl
    Δ  = norm(p1-p2)
    if isfinite(Δ)
        return Δ <= max(atol, rtol*max(norm(p1), norm(p2)))
    else
        for i in minimum(firstindex, (p1,p2)):maximum(degree, (p1,p2))
            isapprox(p1[i], p2[i]; rtol=rtol, atol=atol) || return false
        end
        return true
    end
end

Base.isapprox(p1::AbstractPolynomial{T}, n::S;kwargs...) where {S,T} = isapprox(p1, n*one(p1))
Base.isapprox(n::S,p1::AbstractPolynomial{T}; kwargs...) where {S,T} = isapprox(p1, n; kwargs...)

Base.isapprox(::AbstractPolynomial{T}, ::Missing, args...; kwargs...) where T = missing
Base.isapprox(::Missing, ::AbstractPolynomial{T}, args...; kwargs...) where T = missing<|MERGE_RESOLUTION|>--- conflicted
+++ resolved
@@ -556,11 +556,7 @@
 #copy_with_eltype(::Type{T}, p::P) where {T, S, X, P<:AbstractPolynomial{S,X}} =
 #    copy_with_eltype(Val(T), Val(X), p)
 
-<<<<<<< HEAD
 Base.iszero(p::AbstractPolynomial) = all(iszero, values(p))::Bool
-=======
-Base.iszero(p::AbstractPolynomial) = all(iszero, values(p))
->>>>>>> bf932519
 
 
 # See discussions in https://github.com/JuliaMath/Polynomials.jl/issues/258
@@ -641,11 +637,7 @@
 
 Is the polynomial  `p` a constant.
 """
-<<<<<<< HEAD
 isconstant(p::AbstractPolynomial) = degree(p) <= 0 && firstindex(p) == 0
-=======
-isconstant(p::AbstractPolynomial) = degree(p) <= 0 && iszero(firstindex(p))
->>>>>>> bf932519
 
 # XXX docstring isn't quite right!
 # coeffs returns
@@ -1209,13 +1201,9 @@
     check_same_variable(p1, p2) || return false
     ==(promote(p1,p2)...)
 end
-<<<<<<< HEAD
 Base.:(==)(p::AbstractPolynomial, n::Scalar) = isconstant(p) && constantterm(p) == n
 Base.:(==)(n::Scalar, p::AbstractPolynomial) = p == n
-=======
-Base.:(==)(p::AbstractPolynomial, n::Number) = isconstant(p) && constantterm(p) == n
-Base.:(==)(n::Number, p::AbstractPolynomial) = p == n
->>>>>>> bf932519
+
 
 function Base.isapprox(p1::AbstractPolynomial, p2::AbstractPolynomial; kwargs...)
     if isconstant(p1)
