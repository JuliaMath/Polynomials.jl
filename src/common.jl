using LinearAlgebra

export fromroots,
       truncate!,
       chop!,
       coeffs,
       degree,
       mapdomain,
       order,
       hasnan,
       roots,
       companion,
       vander,
       fit,
       integrate,
       derivative,
       variable,
       isintegral,
       ismonic

"""
    fromroots(::AbstractVector{<:Number}; var=:x)
    fromroots(::Type{<:AbstractPolynomial}, ::AbstractVector{<:Number}; var=:x)

Construct a polynomial of the given type given the roots. If no type is given, defaults to `Polynomial`.

# Examples
```jldoctest common
julia> using Polynomials

julia> r = [3, 2]; # (x - 3)(x - 2)

julia> fromroots(r)
Polynomial(6 - 5*x + x^2)
```
"""
function fromroots(P::Type{<:AbstractPolynomial}, roots::AbstractVector; var::SymbolLike = :x)
    x = variable(P, var)
    p =  prod(x - r for r in roots)
    return truncate!(p)
end
fromroots(r::AbstractVector{<:Number}; var::SymbolLike = :x) =
    fromroots(Polynomial, r, var = var)

"""
    fromroots(::AbstractMatrix{<:Number}; var=:x)
    fromroots(::Type{<:AbstractPolynomial}, ::AbstractMatrix{<:Number}; var=:x)

Construct a polynomial of the given type using the eigenvalues of the given matrix as the roots. If no type is given, defaults to `Polynomial`.

# Examples
```jldoctest common
julia> using Polynomials

julia> A = [1 2; 3 4]; # (x - 5.37228)(x + 0.37228)

julia> fromroots(A)
Polynomial(-1.9999999999999998 - 5.0*x + 1.0*x^2)
```
"""
fromroots(P::Type{<:AbstractPolynomial},
    A::AbstractMatrix{T};
    var::SymbolLike = :x,) where {T <: Number} = fromroots(P, eigvals(A), var = var)
fromroots(A::AbstractMatrix{T}; var::SymbolLike = :x) where {T <: Number} =
    fromroots(Polynomial, eigvals(A), var = var)

"""
    fit(x, y, deg=length(x) - 1; [weights], var=:x)
    fit(::Type{<:AbstractPolynomial}, x, y, deg=length(x)-1; [weights], var=:x)

Fit the given data as a polynomial type with the given degree. Uses
linear least squares to minimize the norm  `||y - V⋅β||^2`, where `V` is
the Vandermonde matrix and `β` are the coefficients of the polynomial
fit.

This will automatically scale your data to the [`domain`](@ref) of the
polynomial type using [`mapdomain`](@ref). The default polynomial type
is [`Polynomial`](@ref).


## Weights

Weights may be assigned to the points by specifying a vector or matrix of weights.

When specified as a vector, `[w₁,…,wₙ]`, the weights should be
non-negative as the minimization problem is `argmin_β Σᵢ wᵢ |yᵢ - Σⱼ
Vᵢⱼ βⱼ|² = argmin_β || √(W)⋅(y - V(x)β)||²`, where, `W` the digonal
matrix formed from `[w₁,…,wₙ]`, is used for the solution, `V` being
the Vandermonde matrix of `x` corresponding to the specified
degree. This parameterization of the weights is different from that of
`numpy.polyfit`, where the weights would be specified through
`[ω₁,ω₂,…,ωₙ] = [√w₁, √w₂,…,√wₙ]`
with the answer solving
`argminᵦ | (ωᵢ⋅yᵢ- ΣⱼVᵢⱼ(ω⋅x) βⱼ) |^2`.

When specified as a matrix, `W`, the solution is through the normal
equations `(VᵀWV)β = (Vᵀy)`, again `V` being the Vandermonde matrix of
`x` corresponding to the specified degree.

(In statistics, the vector case corresponds to weighted least squares,
where weights are typically given by `wᵢ = 1/σᵢ²`, the `σᵢ²` being the
variance of the measurement; the matrix specification follows that of
the generalized least squares estimator with `W = Σ⁻¹`, the inverse of
the variance-covariance matrix.)

## large degree

For fitting with a large degree, the Vandermonde matrix is exponentially ill-conditioned. The [`ArnoldiFit`](@ref) type introduces an Arnoldi orthogonalization that fixes this problem.

"""
function fit(P::Type{<:AbstractPolynomial},
             x::AbstractVector{T},
             y::AbstractVector{T},
             deg::Integer = length(x) - 1;
             weights = nothing,
             var = :x,) where {T}
    _fit(P, x, y, deg; weights=weights, var=var)
end

fit(P::Type{<:AbstractPolynomial},
    x,
    y,
    deg::Integer = length(x) - 1;
    weights = nothing,
    var = :x,) = fit′(P, promote(collect(x), collect(y))..., deg; weights = weights, var = var)

#  avoid issue  214
fit′(P::Type{<:AbstractPolynomial}, x, y, args...;kwargs...) = throw(ArgumentError("x and y do not produce abstract   vectors"))
fit′(P::Type{<:AbstractPolynomial},
     x::AbstractVector{T},
     y::AbstractVector{T},
     args...; kwargs...) where {T} = fit(P,x,y,args...;  kwargs...)


fit(x::AbstractVector,
    y::AbstractVector,
    deg::Integer = length(x) - 1;
    weights = nothing,
    var = :x,) = fit(Polynomial, x, y, deg; weights = weights, var = var)

function _fit(P::Type{<:AbstractPolynomial},
             x::AbstractVector{T},
             y::AbstractVector{T},
             deg::Integer = length(x) - 1;
             weights = nothing,
             var = :x,) where {T}
    x = mapdomain(P, x)
    vand = vander(P, x, deg)
    if !isnothing(weights)
        coeffs = _wlstsq(vand, y, weights)
    else
        coeffs = vand \ y
    end
    R = float(T)
    return P(R.(coeffs), var)
end


# Weighted linear least squares
_wlstsq(vand, y, W::Number) = _wlstsq(vand, y, fill!(similar(y), W))
function _wlstsq(vand, y, w::AbstractVector)
    W = Diagonal(sqrt.(w))
    (W * vand) \ (W * y)
end
_wlstsq(vand, y, W::AbstractMatrix) = (vand' * W * vand) \ (vand' * W * y)

"""
    roots(::AbstractPolynomial; kwargs...)

Returns the roots, or zeros, of the given polynomial.

For non-factored, standard basis polynomials the roots are calculated via the eigenvalues of the companion matrix. The `kwargs` are passed to the `LinearAlgeebra.eigvals` call.

!!! note
    The default `roots` implementation is for polynomials in the
    standard basis. The companion matrix approach is reasonably fast
    and accurate for modest-size polynomials. However, other packages
    in the `Julia` ecosystem may be of interest and are mentioned in the documentation.


"""
function roots(q::AbstractPolynomial{T}; kwargs...) where {T}

    p = convert(Polynomial{T},  q)
    roots(p; kwargs...)

end

"""
    companion(::AbstractPolynomial)

Return the companion matrix for the given polynomial.

# References
[Companion Matrix](https://en.wikipedia.org/wiki/Companion_matrix)
"""
companion(::AbstractPolynomial)

"""
    vander(::Type{AbstractPolynomial}, x::AbstractVector, deg::Integer)

Calculate the pseudo-Vandermonde matrix of the given polynomial type with the given degree.

# References
[Vandermonde Matrix](https://en.wikipedia.org/wiki/Vandermonde_matrix)
"""
vander(::Type{<:AbstractPolynomial}, x::AbstractVector, deg::Integer)

"""
    integrate(p::AbstractPolynomial)

Return an antiderivative for `p`
"""
integrate(P::AbstractPolynomial) = throw(ArgumentError("`integrate` not implemented for polynomials of type $P"))

"""
    integrate(::AbstractPolynomial, C)

Returns the indefinite integral of the polynomial with constant `C` when expressed in the standard basis.
"""
function integrate(p::P, C) where {P <: AbstractPolynomial}
    ∫p = integrate(p)
    isnan(C) && return ⟒(P){eltype(∫p+C), indeterminate(∫p)}([C])
    ∫p + (C - constantterm(∫p))
end

"""
    integrate(::AbstractPolynomial, a, b)

Compute the definite integral of the given polynomial from `a` to `b`. Will throw an error if either `a` or `b` are out of the polynomial's domain.
"""
function integrate(p::AbstractPolynomial, a, b)
    P = integrate(p)
    return P(b) - P(a)
end

"""
    derivative(::AbstractPolynomial, order::Int = 1)

Returns a polynomial that is the `order`th derivative of the given polynomial. `order` must be non-negative.
"""
derivative(::AbstractPolynomial, ::Int)

"""
    truncate!(::AbstractPolynomial{T};
        rtol::Real = Base.rtoldefault(real(T)), atol::Real = 0)

In-place version of [`truncate`](@ref)
"""
function truncate!(p::AbstractPolynomial{T};
    rtol::Real = Base.rtoldefault(real(T)),
                   atol::Real = 0,) where {T}
    truncate!(p.coeffs, rtol=rtol, atol=atol)
    return chop!(p, rtol = rtol, atol = atol)
end

## truncate! underlying storage type
function truncate!(ps::Vector{T};
                   rtol::Real = Base.rtoldefault(real(T)),
                   atol::Real = 0,) where {T}
    max_coeff = norm(ps, Inf)
    thresh = max_coeff * rtol + atol
    for (i,pᵢ) ∈ pairs(ps)
        if abs(pᵢ) <= thresh
            ps[i] = zero(T)
        end
    end
    nothing
end

function truncate!(ps::Dict{Int,T};
                   rtol::Real = Base.rtoldefault(real(T)),
                   atol::Real = 0,) where {T}

    max_coeff = norm(values(ps), Inf)
    thresh = max_coeff * rtol + atol

    for (k,val) in  ps
        if abs(val) <= thresh
            pop!(ps,k)
        end
    end
    nothing
end

truncate!(ps::NTuple; kwargs...) = throw(ArgumentError("`truncate!` not defined."))
Base.truncate(ps::NTuple{0}; kwargs...) = ps
function Base.truncate(ps::NTuple{N,T};
              rtol::Real = Base.rtoldefault(real(T)),
              atol::Real = 0,) where {N,T}
    thresh = norm(ps, Inf) * rtol + atol
    return NTuple{N,T}(abs(pᵢ) <= thresh ? zero(T) : pᵢ for pᵢ ∈ values(ps))
end


"""
    truncate(::AbstractPolynomial{T};
        rtol::Real = Base.rtoldefault(real(T)), atol::Real = 0)

Rounds off coefficients close to zero, as determined by `rtol` and `atol`, and then chops any leading zeros. Returns a new polynomial.
"""
function Base.truncate(p::AbstractPolynomial{T};
    rtol::Real = Base.rtoldefault(real(T)),
    atol::Real = 0,) where {T}
    truncate!(deepcopy(p), rtol = rtol, atol = atol)
end

"""
    chop!(::AbstractPolynomial{T};
        rtol::Real = Base.rtoldefault(real(T)), atol::Real = 0))

In-place version of [`chop`](@ref)
"""
function chop!(p::AbstractPolynomial{T};
    rtol::Real = Base.rtoldefault(real(T)),
               atol::Real = 0,) where {T}
    chop!(p.coeffs, rtol=rtol, atol=atol)
    return p
end

# chop! underlying storage type
function chop!(ps::Vector{T};
               rtol::Real = Base.rtoldefault(real(T)),
               atol::Real = 0,) where {T}

    tol = norm(ps) * rtol + atol
    for i = lastindex(ps):-1:1
        val = ps[i]
        if abs(val) > tol
            resize!(ps, i);
            return nothing
        end
    end
    resize!(ps, 1)
    return nothing
end

function chop!(ps::Dict{Int,T};
    rtol::Real = Base.rtoldefault(real(T)),
    atol::Real = 0,) where {T}

    tol = norm(values(ps)) * rtol + atol

    for k in sort(collect(keys(ps)), by=x->x[1], rev=true)
        if  abs(ps[k]) > tol
            return nothing
        end
        pop!(ps, k)
    end

    return nothing
end

chop!(ps::NTuple; kwargs...) = throw(ArgumentError("chop! not defined"))
Base.chop(ps::NTuple{0}; kwargs...) = ps
function Base.chop(ps::NTuple{N,T};
              rtol::Real = Base.rtoldefault(real(T)),
              atol::Real = 0,) where {N,T}
    thresh = norm(ps, Inf) * rtol + atol
    for i in N:-1:1
        if abs(ps[i]) > thresh
            return ps[1:i]
        end
    end
    return NTuple{0,T}()
end



"""
    chop(::AbstractPolynomial{T};
        rtol::Real = Base.rtoldefault(real(T)), atol::Real = 0))

Removes any leading coefficients that are approximately 0 (using `rtol` and `atol` with `norm(p)`). Returns a polynomial whose degree will guaranteed to be equal to or less than the given polynomial's.
"""
function Base.chop(p::AbstractPolynomial{T};
    rtol::Real = Base.rtoldefault(real(T)),
    atol::Real = 0,) where {T}
    chop!(deepcopy(p), rtol = rtol, atol = atol)
end




"""
    check_same_variable(p::AbstractPolynomial, q::AbstractPolynomial)

Check if either `p` or `q` is constant or if `p` and `q` share the same variable
"""
check_same_variable(p::AbstractPolynomial, q::AbstractPolynomial) =
    (isconstant(p) || isconstant(q)) || indeterminate(p) ==  indeterminate(q)

function assert_same_variable(p::AbstractPolynomial, q::AbstractPolynomial)
    check_same_variable(p,q) || throw(ArgumentError("Polynomials have different indeterminates"))
end

function assert_same_variable(X::Symbol, Y::Symbol)
    X == Y ||  throw(ArgumentError("Polynomials have different indeterminates"))
end

#=
Linear Algebra =#
"""
    norm(::AbstractPolynomial, p=2)

Calculates the p-norm of the polynomial's coefficients
"""
function LinearAlgebra.norm(q::AbstractPolynomial, p::Real = 2)
    vs = values(q)
    return norm(vs, p) # if vs=() must be handled in special type
end

"""
    conj(::AbstractPolynomial)

Returns the complex conjugate of the polynomial
"""
LinearAlgebra.conj(p::P) where {P <: AbstractPolynomial} = map(conj, p)
LinearAlgebra.adjoint(p::P) where {P <: AbstractPolynomial} = map(adjoint, p)
LinearAlgebra.adjoint(A::VecOrMat{<:AbstractPolynomial}) = adjoint.(permutedims(A)) # default has indeterminate indeterminate
LinearAlgebra.transpose(p::AbstractPolynomial) = p
LinearAlgebra.transpose!(p::AbstractPolynomial) = p

#=
Conversions =#
Base.convert(::Type{P}, p::P) where {P <: AbstractPolynomial} = p
Base.convert(P::Type{<:AbstractPolynomial}, x) = P(x)
function Base.convert(::Type{T}, p::AbstractPolynomial{T,X}) where {T <: Number,X}
    isconstant(p) && return T(constantterm(p))
    throw(ArgumentError("Can't convert a nonconstant polynomial to type $T"))
end

# Methods to ensure that matrices of polynomials behave as desired
Base.promote_rule(::Type{P},::Type{Q}) where {T,X, P<:AbstractPolynomial{T,X},
                                              S,   Q<:AbstractPolynomial{S,X}} =
                                                   Polynomial{promote_type(T, S),X}
Base.promote_rule(::Type{P},::Type{Q}) where {T,X, P<:AbstractPolynomial{T,X},
                                              S,Y, Q<:AbstractPolynomial{S,Y}} =
                                                  assert_same_variable(X,Y)


#=
Inspection =#
"""
    length(::AbstractPolynomial)

The length of the polynomial.
"""
Base.length(p::AbstractPolynomial) = length(coeffs(p))
"""
    size(::AbstractPolynomial, [i])

Returns the size of the polynomials coefficients, along axis `i` if provided.
"""
Base.size(p::AbstractPolynomial) = (length(p),)
Base.size(p::AbstractPolynomial, i::Integer) =  i <= 1 ? size(p)[i] : 1
Base.eltype(p::AbstractPolynomial{T}) where {T} = T
# in  analogy  with  polynomial as a Vector{T} with different operations defined.
Base.eltype(::Type{<:AbstractPolynomial}) = Float64
Base.eltype(::Type{<:AbstractPolynomial{T}}) where {T} = T
_eltype(::Type{<:AbstractPolynomial}) = nothing
_eltype(::Type{<:AbstractPolynomial{T}}) where {T} = T
function _eltype(P::Type{<:AbstractPolynomial}, p::AbstractPolynomial)
    T′ = _eltype(P)
    T = isnothing(T′) ? eltype(p) : T′
    T
end

"""
<<<<<<< HEAD
    copy_with_eltype(::Val{T}, [::Val{X}], p::AbstractPolynomial)

Copy polynomial `p` changing the underlying element type and optionally the symbol.
"""
copy_with_eltype(::Val{T}, ::Val{X}, p::P) where {T, X, S, Y, P <:AbstractPolynomial{S,Y}} =
    ⟒(P){T, X}(p.coeffs)
copy_with_eltype(V::Val{T}, p::P) where {T, S, Y, P <:AbstractPolynomial{S,Y}} =
    copy_with_eltype(V, Val(Y), p)
# easier to type if performance isn't an issue, but could be dropped
copy_with_eltype(::Type{T}, X, p::P) where {T, S, Y, P<:AbstractPolynomial{S, Y}} =
    copy_with_eltype(Val(T), Val(X), p)
copy_with_eltype(::Type{T}, p::P) where {T, S, X, P<:AbstractPolynomial{S,X}} =
    copy_with_eltype(Val(T), Val(X), p)



=======
    copy_with_eltype(T, [X], p::AbstractPolynomial)

Copy polynomial `p` changing the underlying element type and optionally the symbol.
"""
function copy_with_eltype(::Type{T}, X, p::P) where {T, S, Y, P<:AbstractPolynomial{S, Y}}
    ⟒(P){T, X}(p.coeffs)
end
copy_with_eltype(::Type{T}, p::P) where {T, S, X, P<:AbstractPolynomial{S,X}} = copy_with_eltype(T, X, p)
>>>>>>> 591b40a7

Base.iszero(p::AbstractPolynomial) = all(iszero, p)


# See discussions in https://github.com/JuliaMath/Polynomials.jl/issues/258
"""
    all(pred, poly::AbstractPolynomial)

Test whether all coefficients of an `AbstractPolynomial` satisfy predicate `pred`.

You can implement `isreal`, etc., to a `Polynomial` by using `all`.
"""
Base.all(pred, p::AbstractPolynomial{T, X}) where {T,X} = all(pred, values(p))
"""
    any(pred, poly::AbstractPolynomial)

Test whether any coefficient of an `AbstractPolynomial` satisfies predicate `pred`.
"""
Base.any(pred, p::AbstractPolynomial{T,X}) where {T, X} = any(pred, values(p))




"""
    map(fn, p::AbstractPolynomial, args...)

Transform coefficients of `p` by applying a function (or other callables) `fn` to each of them.

You can implement `real`, etc., to a `Polynomial` by using `map`.
"""
Base.map(fn, p::P, args...)  where {P<:AbstractPolynomial} = _convert(p, map(fn, coeffs(p), args...))


"""
    isreal(p::AbstractPolynomial)

Determine whether a polynomial is a real polynomial, i.e., having only real numbers as coefficients.

See also: [`real`](@ref)
"""
Base.isreal(p::AbstractPolynomial) = all(isreal, p)
"""
    real(p::AbstractPolynomial)

Construct a real polynomial from the real parts of the coefficients of `p`.

See also: [`isreal`](@ref)

!!! note
    This could cause losing terms in `p`. This method is usually called on polynomials like `p = Polynomial([1, 2 + 0im, 3.0, 4.0 + 0.0im])` where you want to chop the imaginary parts of the coefficients of `p`.
"""
Base.real(p::AbstractPolynomial) = map(real, p)

"""
    isintegral(p::AbstractPolynomial)

Determine whether a polynomial is an integer polynomial, i.e., having only integers as coefficients.
"""
isintegral(p::AbstractPolynomial) = all(isinteger, p)

"""
    ismonic(p::AbstractPolynomial)

Determine whether a polynomial is a monic polynomial, i.e., its leading coefficient is one.
"""
ismonic(p::AbstractPolynomial) = isone(convert(Polynomial, p)[end])

"`hasnan(p::AbstractPolynomial)` are any coefficients `NaN`"
hasnan(p::AbstractPolynomial) = any(hasnan, p)
hasnan(p::AbstractArray) = any(hasnan.(p))
hasnan(x) = isnan(x)

"""
    isconstant(::AbstractPolynomial)

Is the polynomial  `p` a constant.
"""
isconstant(p::AbstractPolynomial) = degree(p) <= 0

"""
    coeffs(::AbstractPolynomial)

Return the coefficient vector. For a standard basis polynomial these are `[a_0, a_1, ..., a_n]`.
"""
coeffs(p::AbstractPolynomial) = p.coeffs

# hook in for offset coefficients of Laurent Polynomials
_coeffs(p::AbstractPolynomial) = coeffs(p)


# specialize this to p[0] when basis vector is 1
"""
    constantterm(p::AbstractPolynomial)

return `p(0)`, the constant term in the standard basis
"""
constantterm(p::AbstractPolynomial{T}) where {T} = p(zero(T))

"""
    degree(::AbstractPolynomial)

Return the degree of the polynomial, i.e. the highest exponent in the polynomial that
has a nonzero coefficient. The degree of the zero polynomial is defined to be -1. The default method assumes the basis polynomial, `βₖ` has degree `k`.
"""
degree(p::AbstractPolynomial) = iszero(coeffs(p)) ? -1 : length(coeffs(p)) - 1 + min(0, minimumexponent(p))


"""
    Polynomials.domain(::Type{<:AbstractPolynomial})

Returns the domain of the polynomial.
"""
domain(::Type{<:AbstractPolynomial})
domain(::P) where {P <: AbstractPolynomial} = domain(P)

"""
    mapdomain(::Type{<:AbstractPolynomial}, x::AbstractArray)
    mapdomain(::AbstractPolynomial, x::AbstractArray)

Given values of x that are assumed to be unbounded (-∞, ∞), return values rescaled to the domain of the given polynomial.

# Examples
```jldoctest  common
julia> using Polynomials

julia> x = -10:10
-10:10

julia> extrema(mapdomain(ChebyshevT, x))
(-1.0, 1.0)

```
"""
function mapdomain(P::Type{<:AbstractPolynomial}, x::AbstractArray)
    d = domain(P)
    x = collect(x)
    x_zerod = x .- minimum(x)
    x_scaled = x_zerod .* (last(d) - first(d)) ./ maximum(x_zerod)
    x_scaled .+= first(d)
    return x_scaled
end
mapdomain(::P, x::AbstractArray) where {P <: AbstractPolynomial} = mapdomain(P, x)

#=
indexing =#
# minimumexponent(p) returns min(0, minimum(keys(p)))
# For most polynomial types, this is statically known to be zero
# For polynomials that support negative indices, minimumexponent(typeof(p))
# should return typemin(Int)
minimumexponent(p::AbstractPolynomial) = minimumexponent(typeof(p))
minimumexponent(::Type{<:AbstractPolynomial}) = 0
Base.firstindex(p::AbstractPolynomial) = 0
Base.lastindex(p::AbstractPolynomial) = length(p) - 1 + firstindex(p)
Base.eachindex(p::AbstractPolynomial) = firstindex(p):lastindex(p)
Base.broadcastable(p::AbstractPolynomial) = Ref(p)
degreerange(p::AbstractPolynomial) = firstindex(p):lastindex(p)

# getindex
function Base.getindex(p::AbstractPolynomial{T}, idx::Int) where {T}
    m,M = firstindex(p), lastindex(p)
    idx < m && throw(BoundsError(p, idx))
    idx > M && return zero(T)
    p.coeffs[idx - m + 1]
end
Base.getindex(p::AbstractPolynomial, idx::Number) = getindex(p, convert(Int, idx))
Base.getindex(p::AbstractPolynomial, indices) = [p[i] for i in indices]
Base.getindex(p::AbstractPolynomial, ::Colon) = coeffs(p)

# setindex
function Base.setindex!(p::AbstractPolynomial, value, idx::Int)
    n = length(coeffs(p))
    if n ≤ idx
        resize!(p.coeffs, idx + 1)
        p.coeffs[n + 1:idx] .= 0
    end
    p.coeffs[idx + 1] = value
    return p
end

Base.setindex!(p::AbstractPolynomial, value, idx::Number) =
    setindex!(p, value, convert(Int, idx))
Base.setindex!(p::AbstractPolynomial, values, indices) =
    [setindex!(p, v, i) for (v, i) in tuple.(values, indices)]
Base.setindex!(p::AbstractPolynomial, values, ::Colon) =
    [setindex!(p, v, i) for (v, i) in tuple.(values, eachindex(p))]

#=
Iteration =#
## XXX breaking change in v2.0.0
#
# we want to keep iteration close to iteration over the coefficients as a vector:
# `iterate` iterates over coefficients, includes 0s
# `collect(T, p)` yields coefficients of `p` converted to type `T`
# `keys(p)` an iterator spanning `firstindex` to `lastindex` which *may* skip 0 terms (SparsePolynomial)
#    and *may* not be in order (SparsePolynomial)
# `values(p)` `pᵢ` for each `i` in `keys(p)`
# `pairs(p)`: `i => pᵢ` possibly skipping over values of `i` with `pᵢ == 0` (SparsePolynomial)
#    and possibly non ordered (SparsePolynomial)
# `monomials(p)`: iterates over pᵢ ⋅ basis(p, i) i  ∈ keys(p)
function _iterate(p, state)
    firstindex(p) <= state <= lastindex(p) || return nothing
    return p[state], state+1
end
Base.iterate(p::AbstractPolynomial, state = firstindex(p)) = _iterate(p, state)

# pairs map i -> aᵢ *possibly* skipping over ai == 0
# cf. abstractdict.jl
struct PolynomialKeys{P} <: AbstractSet{Int}
    p::P
end
struct PolynomialValues{P, T}
    p::P

    PolynomialValues{P}(p::P) where {P} = new{P, eltype(p)}(p)
    PolynomialValues(p::P) where {P} = new{P, eltype(p)}(p)
end
Base.keys(p::AbstractPolynomial) =  PolynomialKeys(p)
Base.values(p::AbstractPolynomial) =  PolynomialValues(p)
Base.length(p::PolynomialValues) = length(p.p.coeffs)
Base.eltype(p::PolynomialValues{<:Any,T}) where {T} = T
Base.length(p::PolynomialKeys) = length(p.p.coeffs)
Base.size(p::Union{PolynomialValues, PolynomialKeys}) = (length(p),)
function Base.iterate(v::PolynomialKeys, state = firstindex(v.p))
    firstindex(v.p) <= state <= lastindex(v.p) || return nothing
    return state, state+1
end

Base.iterate(v::PolynomialValues, state = firstindex(v.p)) = _iterate(v.p, state)


# iterate over monomials of the polynomial
struct Monomials{P}
    p::P
end
"""
    monomials(p::AbstractPolynomial)

Returns an iterator over the terms, `pᵢ⋅basis(p,i)`, of the polynomial for each `i` in `keys(p)`.
"""
monomials(p) = Monomials(p)
function Base.iterate(v::Monomials, state...)
    y = iterate(pairs(v.p), state...)
    isnothing(y) && return nothing
    kv, s = y
    return (kv[2]*basis(v.p, kv[1]), s)
end
Base.length(v::Monomials) = length(keys(v.p))


#=
identity =#
Base.copy(p::P) where {P <: AbstractPolynomial} = _convert(p, copy(coeffs(p)))
Base.hash(p::AbstractPolynomial, h::UInt) = hash(indeterminate(p), hash(coeffs(p), h))

# get symbol of polynomial. (e.g. `:x` from 1x^2 + 2x^3...
_indeterminate(::Type{P}) where {P <: AbstractPolynomial} = nothing
_indeterminate(::Type{P}) where {T, X, P <: AbstractPolynomial{T,X}} = X
function indeterminate(::Type{P}) where {P <: AbstractPolynomial}
    X = _indeterminate(P)
    isnothing(X) ? :x : X
end
indeterminate(p::P) where {P <: AbstractPolynomial} = _indeterminate(P)
function indeterminate(PP::Type{P}, p::AbstractPolynomial{T,Y}) where {P <: AbstractPolynomial, T,Y}
    X = _indeterminate(PP)
    isnothing(X) && return Y
    assert_same_variable(X,Y)
    return X
    #X = isnothing(_indeterminate(PP)) ? indeterminate(p) :  _indeterminate(PP)
end
function indeterminate(PP::Type{P}, x::Symbol) where {P <: AbstractPolynomial}
    X = isnothing(_indeterminate(PP)) ? x :  _indeterminate(PP)
end

#=
zero, one, variable, basis =#



"""
    zero(::Type{<:AbstractPolynomial})
    zero(::AbstractPolynomial)

Returns a representation of 0 as the given polynomial.
"""
function Base.zero(::Type{P}) where {P<:AbstractPolynomial}
    T,X = eltype(P), indeterminate(P)
    ⟒(P){T,X}(zeros(T,1))
end
Base.zero(::Type{P}, var::SymbolLike) where {P <: AbstractPolynomial} = zero(⟒(P){eltype(P),Symbol(var)}) #default 0⋅b₀
Base.zero(p::P, var=indeterminate(p)) where {P <: AbstractPolynomial} = zero(P, var)
"""
    one(::Type{<:AbstractPolynomial})
    one(::AbstractPolynomial)

Returns a representation of 1 as the given polynomial.
"""
Base.one(::Type{P}) where {P<:AbstractPolynomial} = throw(ArgumentError("No default method defined")) # no default method
Base.one(::Type{P}, var::SymbolLike) where {P <: AbstractPolynomial} = one(⟒(P){eltype(P), Symbol(isnothing(var) ? :x : var)})
Base.one(p::P, var=indeterminate(p)) where {P <: AbstractPolynomial} = one(P, var)

Base.oneunit(::Type{P}, args...) where {P <: AbstractPolynomial} = one(P, args...)
Base.oneunit(p::P, args...) where {P <: AbstractPolynomial} = one(p, args...)


"""
    variable(var=:x)
    variable(::Type{<:AbstractPolynomial}, var=:x)
    variable(p::AbstractPolynomial, var=indeterminate(p))

Return the monomial `x` in the indicated polynomial basis.  If no type is give, will default to [`Polynomial`](@ref). Equivalent  to  `P(var)`.

# Examples
```jldoctest  common
julia> using Polynomials

julia> x = variable()
Polynomial(x)

julia> p = 100 + 24x - 3x^2
Polynomial(100 + 24*x - 3*x^2)

julia> roots((x - 3) * (x + 2))
2-element Vector{Float64}:
 -2.0
  3.0

```
"""
variable(::Type{P}) where {P <: AbstractPolynomial} = throw(ArgumentError("No default method defined")) # no default
variable(::Type{P}, var::SymbolLike) where {P <: AbstractPolynomial} = variable(⟒(P){eltype(P),Symbol(var)})
variable(p::AbstractPolynomial, var = indeterminate(p)) = variable(typeof(p), var)
variable(var::SymbolLike = :x) = variable(Polynomial{Int}, var)

# basis
# var is a positional argument, not a keyword; can't deprecate so we do `_var; var=_var`
# return the kth basis polynomial for the given polynomial type, e.g. x^k for Polynomial{T}
function basis(::Type{P}, k::Int) where {P<:AbstractPolynomial}
    T,X = eltype(P), indeterminate(P)
    zs = zeros(T, k+1)
    zs[end] = one(T)
    ⟒(P){eltype(P), indeterminate(P)}(zs)
end
function basis(::Type{P}, k::Int, _var::SymbolLike; var=_var) where {P <: AbstractPolynomial}
    T,X = eltype(P), Symbol(var)
    basis(⟒(P){T,X}, k)
end
basis(p::P, k::Int, _var=indeterminate(p); var=_var) where {P<:AbstractPolynomial} = basis(P, k, var)

#=
arithmetic =#
Base.:-(p::P) where {P <: AbstractPolynomial} = _convert(p, -coeffs(p))

Base.:*(p::AbstractPolynomial, c::Number) = scalar_mult(p, c)
Base.:*(c::Number, p::AbstractPolynomial) = scalar_mult(c, p)
Base.:*(c::T, p::P) where {T, X, P <: AbstractPolynomial{T,X}} = scalar_mult(c, p)
Base.:*(p::P, c::T) where {T, X, P <: AbstractPolynomial{T,X}} = scalar_mult(p, c)

# implicitly identify c::Number with a constant polynomials
Base.:+(c::Number, p::AbstractPolynomial) = +(p, c)
Base.:-(p::AbstractPolynomial, c::Number) = +(p, -c)
Base.:-(c::Number, p::AbstractPolynomial) = +(-p, c)

# scalar operations
# no generic p+c, as polynomial addition falls back to scalar ops


Base.:-(p1::AbstractPolynomial, p2::AbstractPolynomial) = +(p1, -p2)


## addition
## Fall back addition is possible as vector addition with padding by 0s
## Subtypes will likely want to implement both:
## +(p::P,c::Number) and +(p::P, q::Q) where {T,S,X,P<:SubtypePolynomial{T,X},Q<:SubtypePolynomial{S,X}}
## though the default for poly+poly isn't terrible

Base.:+(p::AbstractPolynomial) = p

# polynomial + scalar; implicit identification of c with c*one(P)
Base.:+(p::P, c::T) where {T,X, P<:AbstractPolynomial{T,X}} = p + c * one(P)

function Base.:+(p::P, c::S) where {T,X, P<:AbstractPolynomial{T,X}, S}
    R = promote_type(T,S)
    q = convert(⟒(P){R,X}, p)
    q + R(c)
end


# polynomial + polynomial when different types
function Base.:+(p::P, q::Q) where {T,X,P <: AbstractPolynomial{T,X}, S,Y,Q <: AbstractPolynomial{S,Y}}
    isconstant(p) && return constantterm(p) + q
    isconstant(q) && return p + constantterm(q)
    assert_same_variable(X,Y)
    sum(promote(p,q))

end

# Works when p,q of same type.
# For Immutable, must remove N,M bit;
# for others, can widen to Type{T,X}, Type{S,X} to avoid a promotion
function Base.:+(p::P, q::P) where {T,X,P<:AbstractPolynomial{T,X}}
    cs = degree(p) >= degree(q)  ? ⊕(P, p.coeffs, q.coeffs) : ⊕(P, q.coeffs, p.coeffs)
    return P(cs)
end

# addition of polynomials is just vector space addition, so can be done regardless
# of basis, as long as the same. These ⊕ methods try to find a performant means to add
# to sets of coefficients based on the storage type. These assume n1 >= n2
function ⊕(P::Type{<:AbstractPolynomial}, p1::Vector{T}, p2::Vector{S}) where {T,S}

    n1, n2 = length(p1), length(p2)
    R = promote_type(T,S)

    cs = collect(R,p1)
    for i in 1:n2
        cs[i] += p2[i]
    end

    return cs
end

# Padded vector sum of two tuples assuming N ≥ M
@generated function ⊕(P::Type{<:AbstractPolynomial}, p1::NTuple{N,T}, p2::NTuple{M,S}) where {T,N,S,M}

    exprs = Any[nothing for i = 1:N]
    for i in  1:M
        exprs[i] = :(p1[$i] + p2[$i])
    end
    for i in M+1:N
        exprs[i] =:(p1[$i])
    end

    return quote
        Base.@_inline_meta
        #Base.@inline
        tuple($(exprs...))
    end

end

# addition when a dictionary is used for storage
function ⊕(P::Type{<:AbstractPolynomial}, p1::Dict{Int,T}, p2::Dict{Int,S}) where {T,S}

    R = promote_type(T,S)
    p = Dict{Int, R}()


    # this allocates in the union
#    for i in union(eachindex(p1), eachindex(p2))
#        p[i] = p1[i] + p2[i]
#    end

    for (i,pi) ∈ pairs(p1)
        @inbounds p[i] = pi + get(p2, i, zero(R))
    end
    for (i,pi) ∈ pairs(p2)
        if iszero(get(p,i,zero(R)))
            @inbounds p[i] = get(p1, i, zero(R)) + pi
        end
    end

    return  p

end

## -- multiplication


# this fall back not necessarily efficient (e.g., sparse)
function scalar_mult(p::P, c::S) where {S, T, X, P<:AbstractPolynomial{T,X}}
    R = Base.promote_op(*, T, S) # typeof(one(T)*one(S))?
    𝐏 = ⟒(P){R,X}
    𝐏([pᵢ * c for pᵢ ∈ coeffs(p)])
end

function scalar_mult(c::S, p::P) where {S, T, X, P<:AbstractPolynomial{T, X}}
    R = Base.promote_op(*, T, S)
    𝐏 = ⟒(P){R,X}
    𝐏([c * pᵢ for pᵢ ∈ coeffs(p)])
end

scalar_mult(p1::AbstractPolynomial, p2::AbstractPolynomial) = error("scalar_mult(::$(typeof(p1)), ::$(typeof(p2))) is not defined.") # avoid ambiguity, issue #435

function Base.:/(p::P, c::S) where {P <: AbstractPolynomial,S}
    _convert(p, coeffs(p) ./ c)
end

## polynomial p*q
## Polynomial multiplication formula depend on the particular basis used. The subtype must implement
function Base.:*(p1::P, p2::Q) where {T,X,P <: AbstractPolynomial{T,X},S,Y,Q <: AbstractPolynomial{S,Y}}
    isconstant(p1) && return constantterm(p1) * p2
    isconstant(p2) && return p1 * constantterm(p2)
    assert_same_variable(X, Y)
    p1, p2 = promote(p1, p2)
    return p1 * p2
end

Base.:^(p::AbstractPolynomial, n::Integer) = Base.power_by_squaring(p, n)

function Base.divrem(num::P, den::O) where {P <: AbstractPolynomial,O <: AbstractPolynomial}
    n, d = promote(num, den)
    return divrem(n, d)
end

"""
    gcd(a::AbstractPolynomial, b::AbstractPolynomial; atol::Real=0, rtol::Real=Base.rtoldefault)

Find the greatest common denominator of two polynomials recursively using
[Euclid's algorithm](http://en.wikipedia.org/wiki/Polynomial_greatest_common_divisor#Euclid.27s_algorithm).

# Examples

```jldoctest common
julia> using Polynomials

julia> gcd(fromroots([1, 1, 2]), fromroots([1, 2, 3]))
Polynomial(4.0 - 6.0*x + 2.0*x^2)

```
"""
function Base.gcd(p1::AbstractPolynomial{T}, p2::AbstractPolynomial{S}; kwargs...) where {T,S}
    gcd(promote(p1, p2)...; kwargs...)
end

function Base.gcd(p1::AbstractPolynomial{T}, p2::AbstractPolynomial{T};
                  atol::Real=zero(real(T)),
                  rtol::Real=Base.rtoldefault(real(T))
                  ) where {T}


    r₀, r₁ = p1, p2
    iter = 1
    itermax = length(r₁)

    while !iszero(r₁) && iter ≤ itermax
        _, rtemp = divrem(r₀, r₁)
        r₀ = r₁
        r₁ = truncate(rtemp; atol=atol, rtol=rtol)
        iter += 1
    end
    return r₀
end

"""
    uvw(p,q; kwargs...)

return `u` the gcd of `p` and `q`, and `v` and `w`, where `u*v = p` and `u*w = q`.
"""
uvw(p::AbstractPolynomial, q::AbstractPolynomial; kwargs...) = uvw(promote(p,q)...; kwargs...)
uvw(p1::P, p2::P; kwargs...) where {P <:AbstractPolynomial} = throw(ArgumentError("uvw not defind"))

"""
    div(::AbstractPolynomial, ::AbstractPolynomial)
"""
Base.div(n::AbstractPolynomial, d::AbstractPolynomial) = divrem(n, d)[1]

"""
    rem(::AbstractPolynomial, ::AbstractPolynomial)
"""
Base.rem(n::AbstractPolynomial, d::AbstractPolynomial) = divrem(n, d)[2]

#=
Comparisons =#
Base.isequal(p1::P, p2::P) where {P <: AbstractPolynomial} = hash(p1) == hash(p2)
function Base.:(==)(p1::P, p2::P) where {P <: AbstractPolynomial}
    iszero(p1) && iszero(p2) && return true
    eachindex(p1) == eachindex(p2) || return false
    # coeffs(p1) == coeffs(p2), but non-allocating
    p1val = (p1[i] for i in eachindex(p1))
    p2val = (p2[i] for i in eachindex(p2))
    all(((a,b),) -> a == b, zip(p1val, p2val))
end
function Base.:(==)(p1::AbstractPolynomial, p2::AbstractPolynomial)
    if isconstant(p1)
        isconstant(p2) && return constantterm(p1) == constantterm(p2)
        return false
    elseif isconstant(p2)
        return false # p1 is not constant
    end
    check_same_variable(p1, p2) || return false
    ==(promote(p1,p2)...)
end
Base.:(==)(p::AbstractPolynomial, n::Number) = degree(p) <= 0 && constantterm(p) == n
Base.:(==)(n::Number, p::AbstractPolynomial) = p == n

function Base.isapprox(p1::AbstractPolynomial, p2::AbstractPolynomial; kwargs...)
    if isconstant(p1)
        isconstant(p2) && return constantterm(p1) == constantterm(p2)
        return false
    elseif isconstant(p2)
        return false
    end
    assert_same_variable(p1, p2) || return false
    isapprox(promote(p1, p2)...; kwargs...)
end

function Base.isapprox(p1::AbstractPolynomial{T,X},
                       p2::AbstractPolynomial{T,X};
                       rtol::Real = (Base.rtoldefault(T,T,0)),
                       atol::Real = 0,) where {T,X}
    (hasnan(p1) || hasnan(p2)) && return false  # NaN poisons comparisons
    # copy over from abstractarray.jl
    Δ  = norm(p1-p2)
    if isfinite(Δ)
        return Δ <= max(atol, rtol*max(norm(p1), norm(p2)))
    else
        for i in 0:max(degree(p1), degree(p2))
            isapprox(p1[i], p2[i]; rtol=rtol, atol=atol) || return false
        end
        return true
    end
end

function Base.isapprox(p1::AbstractPolynomial{T},
                       n::S;
                       rtol::Real = (Base.rtoldefault(T, S, 0)),
                       atol::Real = 0,) where {T,S}
    return isapprox(p1, _convert(p1, [n]))
end

Base.isapprox(::AbstractPolynomial{T}, ::Missing, args...; kwargs...) where T =
    missing
Base.isapprox(::Missing, ::AbstractPolynomial{T}, args...; kwargs...) where T =
    missing

Base.isapprox(n::S,
    p1::AbstractPolynomial{T};
    rtol::Real = (Base.rtoldefault(T, S, 0)),
    atol::Real = 0,) where {T,S} = isapprox(p1, n, rtol = rtol, atol = atol)<|MERGE_RESOLUTION|>--- conflicted
+++ resolved
@@ -467,7 +467,6 @@
 end
 
 """
-<<<<<<< HEAD
     copy_with_eltype(::Val{T}, [::Val{X}], p::AbstractPolynomial)
 
 Copy polynomial `p` changing the underlying element type and optionally the symbol.
@@ -481,19 +480,6 @@
     copy_with_eltype(Val(T), Val(X), p)
 copy_with_eltype(::Type{T}, p::P) where {T, S, X, P<:AbstractPolynomial{S,X}} =
     copy_with_eltype(Val(T), Val(X), p)
-
-
-
-=======
-    copy_with_eltype(T, [X], p::AbstractPolynomial)
-
-Copy polynomial `p` changing the underlying element type and optionally the symbol.
-"""
-function copy_with_eltype(::Type{T}, X, p::P) where {T, S, Y, P<:AbstractPolynomial{S, Y}}
-    ⟒(P){T, X}(p.coeffs)
-end
-copy_with_eltype(::Type{T}, p::P) where {T, S, X, P<:AbstractPolynomial{S,X}} = copy_with_eltype(T, X, p)
->>>>>>> 591b40a7
 
 Base.iszero(p::AbstractPolynomial) = all(iszero, p)
 
