using LinearAlgebra

export fromroots,
       truncate!,
       chop!,
       coeffs,
       degree,
       domain,
       mapdomain,
       order,
       hasnan,
       roots,
       companion,
       vander,
       fit,
       integrate,
       derivative,
       variable

"""
    fromroots(::AbstractVector{<:Number}; var=:x)
    fromroots(::Type{<:AbstractPolynomial}, ::AbstractVector{<:Number}; var=:x)

Construct a polynomial of the given type given the roots. If no type is given, defaults to `Polynomial`.

# Examples
```jldoctest common
julia> using Polynomials

julia> r = [3, 2]; # (x - 3)(x - 2)

julia> fromroots(r)
Polynomial(6 - 5*x + x^2)
```
"""
function fromroots(P::Type{<:AbstractPolynomial}, roots::AbstractVector; var::SymbolLike = :x)
    x = variable(P, var)
    p =  prod(x - r for r in roots)
    return truncate!(p)
end
fromroots(r::AbstractVector{<:Number}; var::SymbolLike = :x) =
    fromroots(Polynomial, r, var = var)

"""
    fromroots(::AbstractMatrix{<:Number}; var=:x)
    fromroots(::Type{<:AbstractPolynomial}, ::AbstractMatrix{<:Number}; var=:x)

Construct a polynomial of the given type using the eigenvalues of the given matrix as the roots. If no type is given, defaults to `Polynomial`.

# Examples
```jldoctest common
julia> using Polynomials

julia> A = [1 2; 3 4]; # (x - 5.37228)(x + 0.37228)

julia> fromroots(A)
Polynomial(-1.9999999999999998 - 5.0*x + 1.0*x^2)
```
"""
fromroots(P::Type{<:AbstractPolynomial},
    A::AbstractMatrix{T};
    var::SymbolLike = :x,) where {T <: Number} = fromroots(P, eigvals(A), var = var)
fromroots(A::AbstractMatrix{T}; var::SymbolLike = :x) where {T <: Number} =
    fromroots(Polynomial, eigvals(A), var = var)

"""
    fit(x, y; [weights], deg=length(x) - 1, var=:x)
    fit(::Type{<:AbstractPolynomial}, x, y; [weights], deg=length(x)-1, var=:x)
Fit the given data as a polynomial type with the given degree. Uses linear least squares. When weights are given, as either a `Number`, `Vector` or `Matrix`, will use weighted linear least squares. The default polynomial type is [`Polynomial`](@ref). This will automatically scale your data to the [`domain`](@ref) of the polynomial type using [`mapdomain`](@ref)
"""
function fit(P::Type{<:AbstractPolynomial},
             x::AbstractVector{T},
             y::AbstractVector{T},
             deg::Integer = length(x) - 1;
    weights = nothing,
    var = :x,) where {T}
    x = mapdomain(P, x)
    vand = vander(P, x, deg)
    if weights !== nothing
        coeffs = _wlstsq(vand, y, weights)
    else
        coeffs = pinv(vand) * y
    end
    return P(T.(coeffs), var)
end

fit(P::Type{<:AbstractPolynomial},
    x,
    y,
    deg::Integer = length(x) - 1;
    weights = nothing,
    var = :x,) = fit(P, promote(collect(x), collect(y))..., deg; weights = weights, var = var)

fit(x::AbstractVector,
    y::AbstractVector,
    deg::Integer = length(x) - 1;
    weights = nothing,
    var = :x,) = fit(Polynomial, x, y, deg; weights = weights, var = var)

# Weighted linear least squares
_wlstsq(vand, y, W::Number) = _wlstsq(vand, y, fill!(similar(y), W))
_wlstsq(vand, y, W::AbstractVector) = _wlstsq(vand, y, diagm(0 => W))
_wlstsq(vand, y, W::AbstractMatrix) = (vand' * W * vand) \ (vand' * W * y)

"""
    roots(::AbstractPolynomial; kwargs...)

Returns the roots of the given polynomial. This is calculated via the eigenvalues of the companion matrix. The `kwargs` are passed to the `LinearAlgeebra.eigvals` call.

!!! note

    The [PolynomialRoots.jl](https://github.com/giordano/PolynomialRoots.jl) package provides an alternative that is a bit faster and  abit more accurate; the [AMRVW.jl](https://github.com/jverzani/AMRVW.jl) package provides an alternative for high-degree polynomials.

"""
function roots(q::AbstractPolynomial{T}; kwargs...) where {T <: Number}

    p = convert(Polynomial{T},  q)
    roots(p; kwargs...)

end

"""
    companion(::AbstractPolynomial)

Return the companion matrix for the given polynomial.

# References
[Companion Matrix](https://en.wikipedia.org/wiki/Companion_matrix)
"""
companion(::AbstractPolynomial)

"""
    vander(::Type{AbstractPolynomial}, x::AbstractVector, deg::Integer)

Calculate the psuedo-Vandermonde matrix of the given polynomial type with the given degree.

# References
[Vandermonde Matrix](https://en.wikipedia.org/wiki/Vandermonde_matrix)
"""
vander(::Type{<:AbstractPolynomial}, x::AbstractVector, deg::Integer)

"""
    integrate(::AbstractPolynomial, C=0)

Returns the indefinite integral of the polynomial with constant `C`.
"""
integrate(p::AbstractPolynomial, C::Number = 0) = integrate(p, C)

"""
    integrate(::AbstractPolynomial, a, b)

Compute the definite integral of the given polynomial from `a` to `b`. Will throw an error if either `a` or `b` are out of the polynomial's domain.
"""
function integrate(p::AbstractPolynomial, a::Number, b::Number)
    P = integrate(p)
    return P(b) - P(a)
end

"""
    derivative(::AbstractPolynomial, order::Int = 1)

Returns a polynomial that is the `order`th derivative of the given polynomial. `order` must be non-negative.
"""
derivative(::AbstractPolynomial, ::Int)

"""
    truncate!(::AbstractPolynomial{T};
        rtol::Real = Base.rtoldefault(real(T)), atol::Real = 0)

In-place version of [`truncate`](@ref)
"""
function truncate!(p::AbstractPolynomial{T};
    rtol::Real = Base.rtoldefault(real(T)),
    atol::Real = 0,) where {T}
    max_coeff = maximum(abs, coeffs(p))
    thresh = max_coeff * rtol + atol
    map!(c->abs(c) <= thresh ? zero(T) : c, coeffs(p), coeffs(p))
    return chop!(p, rtol = rtol, atol = atol)
end

"""
    truncate(::AbstractPolynomial{T};
        rtol::Real = Base.rtoldefault(real(T)), atol::Real = 0)

Rounds off coefficients close to zero, as determined by `rtol` and `atol`, and then chops any leading zeros. Returns a new polynomial.
"""
function Base.truncate(p::AbstractPolynomial{T};
    rtol::Real = Base.rtoldefault(real(T)),
    atol::Real = 0,) where {T}
    truncate!(deepcopy(p), rtol = rtol, atol = atol)
end

"""
    chop!(::AbstractPolynomial{T};
        rtol::Real = Base.rtoldefault(real(T)), atol::Real = 0))

In-place version of [`chop`](@ref)
"""
function chop!(p::AbstractPolynomial{T};
    rtol::Real = Base.rtoldefault(real(T)),
               atol::Real = 0,) where {T}
<<<<<<< HEAD
    isempty(coeffs(p)) && p
=======
    isempty(coeffs(p)) && return p
>>>>>>> a64863f4
    for i = lastindex(p):-1:0
        val = p[i]
        if !isapprox(val, zero(T); rtol = rtol, atol = atol)
            resize!(p.coeffs, i + 1); 
            return p
        end
    end
    resize!(p.coeffs, 1)
    return p
end

"""
    chop(::AbstractPolynomial{T};
        rtol::Real = Base.rtoldefault(real(T)), atol::Real = 0))

Removes any leading coefficients that are approximately 0 (using `rtol` and `atol`). Returns a polynomial whose degree will guaranteed to be equal to or less than the given polynomial's.
"""
function Base.chop(p::AbstractPolynomial{T};
    rtol::Real = Base.rtoldefault(real(T)),
    atol::Real = 0,) where {T}
    chop!(deepcopy(p), rtol = rtol, atol = atol)
end

"""
    round(p::AbstractPolynomial, args...; kwargs)

Applies `round` to  the cofficients  of `p` with the given arguments. Returns a new polynomial.
"""
Base.round(p::P, args...;kwargs...) where {P <: AbstractPolynomial} = P(round.(coeffs(p), args...; kwargs...), p.var)

"""
    variable(var=:x)
    variable(::Type{<:AbstractPolynomial}, var=:x)
    variable(p::AbstractPolynomial, var=p.var)

Return the monomial `x` in the indicated polynomial basis.  If no type is give, will default to [`Polynomial`](@ref). Equivalent  to  `P(var)`.

# Examples
```jldoctest  common
julia> using Polynomials

julia> x = variable()
Polynomial(x)

julia> p = 100 + 24x - 3x^2
Polynomial(100 + 24*x - 3*x^2)

julia> roots((x - 3) * (x + 2))
2-element Array{Float64,1}:
 -2.0
  3.0

```
"""
variable(::Type{P}, var::SymbolLike = :x) where {P <: AbstractPolynomial} = P([0, 1], var)
variable(p::AbstractPolynomial, var::SymbolLike = p.var) = variable(typeof(p), var)
variable(var::SymbolLike = :x) = variable(Polynomial{Int})

#=
Linear Algebra =#
"""
    norm(::AbstractPolynomial, p=2)

Calculates the p-norm of the polynomial's coefficients
"""
LinearAlgebra.norm(q::AbstractPolynomial, p::Real = 2) = norm(coeffs(q), p)

"""
    conj(::AbstractPolynomial)

Returns the complex conjugate of the polynomial
"""
LinearAlgebra.conj(p::P) where {P <: AbstractPolynomial} = P(conj(coeffs(p)))
LinearAlgebra.transpose(p::AbstractPolynomial) = p
LinearAlgebra.transpose!(p::AbstractPolynomial) = p

#=
Conversions =#
Base.convert(::Type{P}, p::P) where {P <: AbstractPolynomial} = p
Base.convert(P::Type{<:AbstractPolynomial}, x) = P(x)
Base.promote_rule(::Type{<:AbstractPolynomial{T}},
    ::Type{<:AbstractPolynomial{S}},
) where {T,S} = Polynomial{promote_type(T, S)}

#=
Inspection =#
"""
    length(::AbstractPolynomial)

The length of the polynomial.
"""
Base.length(p::AbstractPolynomial) = length(coeffs(p))
"""
    size(::AbstractPolynomial, [i])

Returns the size of the polynomials coefficients, along axis `i` if provided.
"""
Base.size(p::AbstractPolynomial) = size(coeffs(p))
Base.size(p::AbstractPolynomial, i::Integer) = size(coeffs(p), i)
Base.eltype(p::AbstractPolynomial{T}) where {T} = T
Base.eltype(::Type{P}) where {P <: AbstractPolynomial} = P
function Base.iszero(p::AbstractPolynomial)
    if length(p) == 0
        return true
    end
    return all(iszero.(coeffs(p))) && p[0] == 0
end

"""
    coeffs(::AbstractPolynomial)

Return the coefficient vector `[a_0, a_1, ..., a_n]` of a polynomial.
"""
coeffs(p::AbstractPolynomial) = p.coeffs

"""
    degree(::AbstractPolynomial)

Return the degree of the polynomial, i.e. the highest exponent in the polynomial that
has a nonzero coefficient. The degree of the zero polynomial is defined to be -1.
"""
degree(p::AbstractPolynomial) = iszero(p) ? -1 : length(p) - 1

hasnan(p::AbstractPolynomial) = any(isnan.(coeffs(p)))

"""
    domain(::Type{<:AbstractPolynomial})

Returns the domain of the polynomial.
"""
domain(::Type{<:AbstractPolynomial})
domain(::P) where {P <: AbstractPolynomial} = domain(P)

"""
    mapdomain(::Type{<:AbstractPolynomial}, x::AbstractArray)
    mapdomain(::AbstractPolynomial, x::AbstractArray)

Given values of x that are assumed to be unbounded (-∞, ∞), return values rescaled to the domain of the given polynomial.

# Examples
```jldoctest  common
julia> using Polynomials

julia> x = -10:10
-10:10

julia> extrema(mapdomain(ChebyshevT, x))
(-1.0, 1.0)

```
"""
function mapdomain(P::Type{<:AbstractPolynomial}, x::AbstractArray)
    d = domain(P)
    x = collect(x)
    x_zerod = x .- minimum(x)
    x_scaled = x_zerod .* (last(d) - first(d)) ./ maximum(x_zerod)
    x_scaled .+= first(d)
    return x_scaled
end
mapdomain(::P, x::AbstractArray) where {P <: AbstractPolynomial} = mapdomain(P, x)
#=
indexing =#
Base.firstindex(p::AbstractPolynomial) = 0
Base.lastindex(p::AbstractPolynomial) = length(p) - 1
Base.eachindex(p::AbstractPolynomial) = 0:length(p) - 1
Base.broadcastable(p::AbstractPolynomial) = Ref(p)

# basis
# return the kth basis polynomial for the given polynomial type, e.g. x^k for Polynomial{T}
function basis(p::P, k::Int) where {P<:AbstractPolynomial}
    basis(P, k)
end

function basis(::Type{P}, k::Int; var=:x) where {P <: AbstractPolynomial}
    zs = zeros(Int, k+1)
    zs[end] = 1
    P(zs, var)
end

# iteration
# iteration occurs over the basis polynomials
Base.iterate(p::AbstractPolynomial) = (p[0] * one(typeof(p)), 1)
function Base.iterate(p::AbstractPolynomial, state)
    state <= length(p) - 1 ? (p[state] * basis(p, state), state + 1) : nothing
end


Base.collect(p::P) where {P <: AbstractPolynomial} = collect(P, p)

function Base.getproperty(p::AbstractPolynomial, nm::Symbol)
    if nm == :a
        throw(ArgumentError("AbstractPolynomial.a is not supported, use coeffs(AbstractPolynomial) instead."))
    end
    return getfield(p, nm)
end


# getindex
function Base.getindex(p::AbstractPolynomial{T}, idx::Int) where {T <: Number}
    idx < 0 && throw(BoundsError(p, idx))
    idx ≥ length(p) && return zero(T)
    return coeffs(p)[idx + 1]
end
Base.getindex(p::AbstractPolynomial, idx::Number) = getindex(p, convert(Int, idx))
Base.getindex(p::AbstractPolynomial, indices) = [getindex(p, i) for i in indices]
Base.getindex(p::AbstractPolynomial, ::Colon) = coeffs(p)

# setindex
function Base.setindex!(p::AbstractPolynomial, value::Number, idx::Int)
    n = length(coeffs(p))
    if n ≤ idx
        resize!(p.coeffs, idx + 1)
        p.coeffs[n + 1:idx] .= 0
    end
    p.coeffs[idx + 1] = value
    return p
end

Base.setindex!(p::AbstractPolynomial, value::Number, idx::Number) =
    setindex!(p, value, convert(Int, idx))
Base.setindex!(p::AbstractPolynomial, value::Number, indices) =
    [setindex!(p, value, i) for i in indices]
Base.setindex!(p::AbstractPolynomial, values, indices) =
    [setindex!(p, v, i) for (v, i) in zip(values, indices)]
Base.setindex!(p::AbstractPolynomial, value::Number, ::Colon) =
    setindex!(p, value, eachindex(p))
Base.setindex!(p::AbstractPolynomial, values, ::Colon) =
    [setindex!(p, v, i) for (v, i) in zip(values, eachindex(p))]

#=
identity =#
Base.copy(p::P) where {P <: AbstractPolynomial} = P(copy(coeffs(p)), p.var)
Base.hash(p::AbstractPolynomial, h::UInt) = hash(p.var, hash(coeffs(p), h))
"""
    zero(::Type{<:AbstractPolynomial})
    zero(::AbstractPolynomial)

Returns a representation of 0 as the given polynomial.
"""
Base.zero(::Type{P}, var=:x) where {P <: AbstractPolynomial} = P(zeros(1), var)
Base.zero(p::P) where {P <: AbstractPolynomial} = zero(P, p.var)
"""
    one(::Type{<:AbstractPolynomial})
    one(::AbstractPolynomial)

Returns a representation of 1 as the given polynomial.
"""
Base.one(::Type{P}, var=:x) where {P <: AbstractPolynomial} = P(ones(1), var)
Base.one(p::P) where {P <: AbstractPolynomial} = one(P, p.var)

#=
arithmetic =#
Base.:-(p::P) where {P <: AbstractPolynomial} = P(-coeffs(p), p.var)
Base.:+(c::Number, p::AbstractPolynomial) = +(p, c)
Base.:-(p::AbstractPolynomial, c::Number) = +(p, -c)
Base.:-(c::Number, p::AbstractPolynomial) = +(-p, c)
Base.:*(c::Number, p::AbstractPolynomial) = *(p, c)

function Base.:*(p::P, c::S) where {P <: AbstractPolynomial,S}
    T = promote_type(P, S)
    return T(coeffs(p) .* c, p.var)
end
function Base.:/(p::P, c::S) where {T,P <: AbstractPolynomial{T},S}
    R = promote_type(P, eltype(one(T) / one(S)))
    return R(coeffs(p) ./ c, p.var)
end
Base.:-(p1::AbstractPolynomial, p2::AbstractPolynomial) = +(p1, -p2)

function Base.:+(p::P, n::Number) where {P <: AbstractPolynomial}
    p1, p2 = promote(p, n)
    return p1 + p2
end

function Base.:+(p1::P, p2::O) where {P <: AbstractPolynomial,O <: AbstractPolynomial}
    p1, p2 = promote(p1, p2)
    return p1 + p2
end

function Base.:*(p1::P, p2::O) where {P <: AbstractPolynomial,O <: AbstractPolynomial}
    p1, p2 = promote(p1, p2)
    return p1 * p2
end

Base.:^(p::AbstractPolynomial, n::Integer) = Base.power_by_squaring(p, n)

function Base.divrem(num::P, den::O) where {P <: AbstractPolynomial,O <: AbstractPolynomial}
    n, d = promote(num, den)
    return divrem(n, d)
end

"""
    gcd(a::AbstractPolynomial, b::AbstractPolynomial)

Find the greatest common denominator of two polynomials recursively using
[Euclid's algorithm](http://en.wikipedia.org/wiki/Polynomial_greatest_common_divisor#Euclid.27s_algorithm).

# Examples

```jldoctest common
julia> using Polynomials

julia> gcd(fromroots([1, 1, 2]), fromroots([1, 2, 3]))
Polynomial(4.0 - 6.0*x + 2.0*x^2)

```
"""
function Base.gcd(p1::AbstractPolynomial{T}, p2::AbstractPolynomial{S}) where {T,S}
    r₀, r₁ = promote(p1, p2)
    iter = 1
    itermax = length(r₁)

    while !iszero(r₁) && iter ≤ itermax
        _, rtemp = divrem(r₀, r₁)
        r₀ = r₁
        r₁ = truncate(rtemp)  
        iter += 1
    end
    return r₀
end

"""
    div(::AbstractPolynomial, ::AbstractPolynomial)
"""
Base.div(n::AbstractPolynomial, d::AbstractPolynomial) = divrem(n, d)[1]

"""
    rem(::AbstractPolynomial, ::AbstractPolynomial)
"""
Base.rem(n::AbstractPolynomial, d::AbstractPolynomial) = divrem(n, d)[2]

#=
Comparisons =#
Base.isequal(p1::P, p2::P) where {P <: AbstractPolynomial} = hash(p1) == hash(p2)
Base.:(==)(p1::AbstractPolynomial, p2::AbstractPolynomial) =
    (p1.var == p2.var) && (coeffs(p1) == coeffs(p2))
Base.:(==)(p::AbstractPolynomial, n::Number) = coeffs(p) == [n]
Base.:(==)(n::Number, p::AbstractPolynomial) = p == n

function Base.isapprox(p1::AbstractPolynomial{T},
    p2::AbstractPolynomial{S};
    rtol::Real = (Base.rtoldefault(T, S, 0)),
    atol::Real = 0,) where {T,S}
    p1, p2 = promote(p1, p2)
    if p1.var != p2.var
        error("p1 and p2 must have same var")
    end
    p1t = truncate(p1; rtol = rtol, atol = atol)
    p2t = truncate(p2; rtol = rtol, atol = atol)
    if length(p1t) ≠ length(p2t)
        return false
    end
    isapprox(coeffs(p1t), coeffs(p2t), rtol = rtol, atol = atol)
end

function Base.isapprox(p1::AbstractPolynomial{T},
    n::S;
    rtol::Real = (Base.rtoldefault(T, S, 0)),
    atol::Real = 0,) where {T,S}
    p1t = truncate(p1, rtol = rtol, atol = atol)
    if length(p1t) != 1
        return false
    end
    isapprox(coeffs(p1t), [n], rtol = rtol, atol = atol)
end

Base.isapprox(n::S,
    p1::AbstractPolynomial{T};
    rtol::Real = (Base.rtoldefault(T, S, 0)),
    atol::Real = 0,) where {T,S} = isapprox(p1, n, rtol = rtol, atol = atol)<|MERGE_RESOLUTION|>--- conflicted
+++ resolved
@@ -199,13 +199,9 @@
 function chop!(p::AbstractPolynomial{T};
     rtol::Real = Base.rtoldefault(real(T)),
                atol::Real = 0,) where {T}
-<<<<<<< HEAD
-    isempty(coeffs(p)) && p
-=======
     isempty(coeffs(p)) && return p
->>>>>>> a64863f4
     for i = lastindex(p):-1:0
-        val = p[i]
+        val = p[i];
         if !isapprox(val, zero(T); rtol = rtol, atol = atol)
             resize!(p.coeffs, i + 1); 
             return p
@@ -451,7 +447,7 @@
 
 Returns a representation of 1 as the given polynomial.
 """
-Base.one(::Type{P}, var=:x) where {P <: AbstractPolynomial} = P(ones(1), var)
+Base.one(::Type{P}, var=:x) where {T, P <: AbstractPolynomial{T}} = P(ones(T, 1), var)
 Base.one(p::P) where {P <: AbstractPolynomial} = one(P, p.var)
 
 #=
@@ -467,7 +463,7 @@
     return T(coeffs(p) .* c, p.var)
 end
 function Base.:/(p::P, c::S) where {T,P <: AbstractPolynomial{T},S}
-    R = promote_type(P, eltype(one(T) / one(S)))
+    R = promote_type(P, Base.promote_op(/, T, S))
     return R(coeffs(p) ./ c, p.var)
 end
 Base.:-(p1::AbstractPolynomial, p2::AbstractPolynomial) = +(p1, -p2)
@@ -539,7 +535,7 @@
 Base.isequal(p1::P, p2::P) where {P <: AbstractPolynomial} = hash(p1) == hash(p2)
 Base.:(==)(p1::AbstractPolynomial, p2::AbstractPolynomial) =
     (p1.var == p2.var) && (coeffs(p1) == coeffs(p2))
-Base.:(==)(p::AbstractPolynomial, n::Number) = coeffs(p) == [n]
+Base.:(==)(p::AbstractPolynomial, n::Number) = degree(p) <= 0 && p[0] == n
 Base.:(==)(n::Number, p::AbstractPolynomial) = p == n
 
 function Base.isapprox(p1::AbstractPolynomial{T},
