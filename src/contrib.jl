--- conflicted
+++ resolved
@@ -138,15 +138,6 @@
 
 
 # Define our own minimal Interval type, inspired by Intervals.jl.
-<<<<<<< HEAD
-# We vendor it in to avoid adding the heavy Intervals.jl dependency.
-# likely this is needed to use outside of this package:
-# import Polynomials: domain, Interval, Open, Closed, bounds_types
-abstract type Bound end
-abstract type Bounded <: Bound end
-struct Closed <: Bounded end
-struct Open <: Bounded end
-=======
 # We vendor it in to avoid adding the heavy Intervals.jl dependency and
 # using IntervalSets leads to many needs for type piracy that may interfere
 # with uses by its many dependent packages.
@@ -156,7 +147,6 @@
 abstract type Bound end
 struct Closed <: Bound end
 struct Open <: Bound end
->>>>>>> d5380b32
 struct Unbounded <: Bound end
 
 """
