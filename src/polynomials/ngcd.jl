"""
    ngcd(p,q, [k]; kwargs...)

Find numerical GCD of polynomials `p` and `q`. Refer to [`NGCD.ngcd(p,q)`](@ref) for details.


In the case `degree(p) ≫ degree(q)`,  a heuristic is employed to first call one step of the Euclidean gcd approach, and then call `ngcd` with relaxed tolerances.

"""
function ngcd(p::P, q::Q,
              args...; kwargs...) where {T,X,P<:StandardBasisPolynomial{T,X},
                                         S,Y,Q<:StandardBasisPolynomial{S,Y}}

    if (degree(q) > degree(p))
        u,w,v,Θ,κ =  ngcd(q,p,args...;kwargs...)
        return (u=u,v=v,w=w, Θ=Θ, κ=κ)
    end
    if degree(p) > 5*(1+degree(q))
        a,b = divrem(p,q)
        return ngcd(q,b, args...; λ=100, kwargs...)
    end

    # easy cases
    degree(p) < 0  && return (u=q,      v=p, w=one(q),  θ=NaN, κ=NaN)
    degree(p) == 0 && return (u=one(q), v=p, w=q,       θ=NaN, κ=NaN)
    degree(q) < 0  && return (u=one(q), v=p, w=zero(q), θ=NaN, κ=NaN)
    degree(q) == 0 && return (u=one(p), v=p, w=q,       Θ=NaN, κ=NaN)
    p ≈ q          && return (u=p,v=one(p),  w=one(p),  θ=NaN, κ=NaN)
    Polynomials.assert_same_variable(p,q)

    R = promote_type(float(T), float(S))
    𝑷 = Polynomials.constructorof(promote_type(P,Q)){R,X}

    ps = R[pᵢ for pᵢ ∈ coeffs(p)]
    qs = R[qᵢ for qᵢ ∈ coeffs(q)]

    # cancel zeros
    nz = min(findfirst(!iszero, ps), findfirst(!iszero, qs))
    if nz == length(qs)
        x = variable(p)
        u = x^(nz-1)
        v,w = 𝑷(ps[nz:end]), 𝑷(qs[nz:end])
        return (u=u, v=v, w=w, Θ=NaN, κ=NaN)
    end

    ## call ngcd
    p′ = PnPolynomial{R,X}(ps[nz:end])
    q′ = PnPolynomial{R,X}(qs[nz:end])
    out = NGCD.ngcd(p′, q′, args...; kwargs...)

    𝑷 = Polynomials.constructorof(promote_type(P,Q)){R,X}
    u,v,w = convert.(𝑷, (out.u,out.v,out.w))
    if nz > 1
        u *= variable(u)^(nz-1)
    end
    (u=u,v=v,w=w, Θ=out.Θ, κ = out.κ)

end

"""
    square_free(p)

Use `ngcd` to identify the square-free part of the polynomial `p`.
"""
square_free(p) = ngcd(p, derivative(p)).v

## ---- the work is done in this module

module NGCD
using Polynomials, LinearAlgebra
import Polynomials: PnPolynomial, constructorof

"""
    ngcd(ps::PnPolynomial{T,X}, qs::PnPolynomial{T,X}, [k::Int]; scale::Bool=false, atol=eps(T), rtol=eps(T), satol=atol, srtol=rtol)

Return `u, v, w, Θ, κ` where ``u⋅v ≈ ps`` and ``u⋅w ≈ qs`` (polynomial multiplication); `Θ` (`\\Theta[tab]`) is the residual error (``‖ [u⋅v,u⋅w] - [ps,qs] ‖``); and `κ` (`\\kappa[tab]`) is the numerical gcd condition number estimate. When `scale=true`, ``u⋅v ≈ ps/‖ps‖`` and ``u⋅w ≈ qs/‖qs‖``

The numerical GCD problem is defined in [1] (5.4). Let ``(p,q)`` be a
polynomial pair with degree m,n. Let Ρmn be set of all such pairs. Any
given pair of polynomials has an exact greatest common divisor, ``u``, of
degree ``k``, defined up to constant factors. Let ``Ρᵏmn`` be the manifold of
all such ``(p,q)`` pairs with exact gcd of degree ``k``. A given pair ``(p,q)`` with exact gcd of degree ``j`` will
have some distance ``Θᵏ`` from ``Pᵏ``.  For a given threshold ``ϵ > 0`` a numerical GCD
of ``(p,q)`` within ``ϵ`` is an exact GCD of a pair ``(p̂,q̂)`` in ``Ρᵏ`` with

``‖ (p,q) - (p̂,q̂) ‖ <= Θᵏ``, where ``k`` is the largest value for which ``Θᵏ < ϵ``.

(In the ``ϵ → 0`` limit, this would be the exact GCD.)


Suppose ``(p,q)`` is an ``ϵ`` pertubation from ``(p̂,q̂)`` where ``(p̂,q̂)`` has an exact gcd of degree ``k``, then ``degree(gcdₑ(p,q)) = k``; as ``ϵ → 0``, ``gcdₑ(p,q) → gcd(p̂, q̂)``, and

``limsup_{(p,q)→(p̂,q̂)} inf{ ‖ (u,v,w) - (û,v̂,ŵ) ‖} / ‖ (p,q) - (p̂,q̂) ‖ < κₑ(p,q)``.

``κ`` is called the numerical GCD condition number.


The Zeng algorithm proposes a degree for ``u`` and *if* a triple ``(u,v,w)`` with ``u`` of degree ``k`` and ``(u⋅v, u⋅w)`` in ``Ρᵏmn`` can be found satisfying ``‖ (u⋅v, u⋅w) - (p,q) ‖ < ϵ`` then ``(u,v,w)`` is returned; otherwise the proposed degree is reduced and the process repeats. If not terminated, at degree ``0`` a constant gcd is returned.

The initial proposed degree is the first ``j``,  ``j=min(m,n):-1:1``, where ``Sⱼ`` is believed to have a singular value of ``0`` (``Sⱼ`` being related to the Sylvester matrix of `ps` and `qs`). The verification of the proposed degree is done using a Gauss-Newton iteration scheme holding the degree of ``u`` constant.

## Scaling:

If `scale=true` the gcd of ``p/‖p‖`` and ``q/‖q‖`` is identified. Scaling can reduce the condition numbers significantly.

## Tolerances:

There are two places where tolerances are utilized:

* in the identification of the rank of ``Sⱼ`` a value ``σ₁ = ‖Rx‖`` is identified. To test if this is zero a tolerance of `max(satol, ‖R‖ₒₒ ⋅ srtol)` is used.

* to test if ``(u ⋅ v, u ⋅ w) ≈ (p,q)`` a tolerance of `max(atol, λ⋅rtol)` is used with `λ` chosen to be  ``(‖(p,q)‖⋅n⋅m)⋅κ′⋅‖A‖ₒₒ`` to reflect the scale of ``p`` and ``q`` and an estimate for the condition number of ``A`` (a Jacobian involved in the solution).


This seems to work well for a reasaonable range of polynomials, however there can be issues: when the degree of ``p`` is much larger than the degree of ``q``, these choices can fail; when a higher rank is proposed, then too large a tolerance for `rtol` or `atol` can lead to a false verification; when a tolerance for `atol` or `rtol` is too strict, then a degree may not be verified.

!!! note:
    These tolerances are adjusted from those proposed in [1].

## Specified degree:

When `k` is specified, a value for ``(u,v,w)`` is identified with ``degree(u)=k``. No tolerances are utilized in computing ``Θᵏ``.



Output:

The function outputs a named tuple with names (`u`, `v`, `w`, `Θ`, `κ`). The components `u`,`v`,`w` estimate the gcd and give the divisors. The value `Θ` estimates ``Θᵏ`` and `κ` estimates the numerical condition number.

Example:

```
using Polynomials
x = variable(Polynomial{Float64})
p = (x+10)*(x^9 + x^8/3 + 1)
q = (x+10)*(x^9 + x^8/7 - 6/7)
gcd(p,q) # u a constant
gcd(p,q, method=:numerical)  # u a degree 1 polynomial
Polynomials.NGCD.ngcd(coeffs(p), coeffs(q), verbose=true) # to see some computations
```

Reference:

[1] The Numerical Greatest Common Divisor of Univariate Polynomials
by Zhonggang Zeng;
[url](http://homepages.neiu.edu/~zzeng/uvgcd.pdf);
[doi](https://doi.org/10.1090/conm/556/11014)

Note: Based on work by Andreas Varga

"""
function ngcd(p::PnPolynomial{T,X},
              q::PnPolynomial{T,X};
              scale::Bool=false,
              atol = eps(real(T)),
              rtol = Base.rtoldefault(real(T)),
              satol = eps(real(T))^(5/6),
              srtol = eps(real(T)),
              verbose=false,
              minⱼ = -1,
              λ = 1
              ) where {T, X}

    m,n = length(p)-1, length(q)-1
    @assert m >= n

    ## --- begin
    if scale
        p ./= norm(p)
        q ./= norm(q)
    end
    atol *= λ
    rtol *= λ

    # storage
    A0 = zeros(T, m+1, 2)
    A0[:,1] = coeffs(p)
    A0[end-n:end,2] = coeffs(q)

    # pre-allocate storage for Sylvester Matrices, S₁, S₂...
    Q = zeros(T, m + n, m + n)
    R = zeros(T, m + n, m + n)
    Sₓ = hcat(convmtx(p,1),  convmtx(q, m-n+1))

    uv = copy(p)
    uw = copy(q)

    local x::Vector{T}

    F = qr(Sₓ)
    nr, nc = size(Sₓ) # m+1, m-n+2
    Q[1:nr, 1:nr] .= F.Q
    R[1:nc, 1:nc] .= F.R

    j = n  # We count down Sn, S_{n-1}, ..., S₂, S₁

    while true

        V = view(R, 1:nc, 1:nc)
        flag, σ, x = smallest_singular_value(V, satol *  sqrt(1 + m - j), srtol)
        verbose && println("------ degree $j ----- σ₁: $σ  --- $flag")

        if (flag == :iszero || flag == :ispossible)
            u, v, w = initial_uvw(Val(flag), j, p, q, x)
            flag, ρ₁, σ₂, ρ = refine_uvw!(u,v,w, p, q, uv, uw, atol, rtol)

            verbose && println("   --- Θᵏ: $ρ₁ --- $flag (ρ=$(ρ))")

            if flag == :convergence
                return (u=u, v=v, w=w, Θ=ρ₁, κ=σ₂) # (u,v,w) verified
            end
        end

        # reduce possible degree of u and try again with Sⱼ₋₁
        # unless we hit specified minimum, in which case return it
        if j == minⱼ
            u, v, w = initial_uvw(Val(:ispossible), j, p, q, x)
            flag, ρ₁, σ₂, ρ = refine_uvw!(u,v,w, p, q, uv, uw, atol, rtol)
            return (u=u, v=v, w=w, Θ=ρ₁, κ=σ₂)
        end

        j -= 1
        nr += 1
        nc += 2
        nc > nr && break
        extend_QR!(Q,R, nr, nc, A0) # before Q⋅R = Sⱼ, now Q⋅R = Sⱼ₋₁


    end

    # u is a constant
    verbose && println("------ GCD is constant ------")

    u, v, w = initial_uvw(Val(:constant), j, p, q, x)
    flag, ρ₁, κ, ρ = refine_uvw!(u,v,w, p, q, uv, uw, atol, rtol)
    return (u=u, v=v, w=w, Θ=ρ₁, κ=κ)

end

# fix the degree, k
function ngcd(p::P,
              q::P,
              k::Int;
              kwargs...
              ) where {T <: AbstractFloat,X, P <: PnPolynomial{T,X}}

    m::Int, n::Int = length(p)-1, length(q)-1

    #    u,v,w = initial_uvw(Val(:iszero), k, ps, qs, nothing)
    Sⱼ = [convmtx(p, n-k+1) convmtx(q, m-k+1)]
    F = qr(Sⱼ)
    flag, σ, x = smallest_singular_value(F.R, eps(T) *  sqrt(1 + m - k), eps(T))
    u,v,w = initial_uvw(Val(:k), flag, k, p, q, x)
    flag, ρ₁, κ, ρ = refine_uvw!(u,v,w, copy(p), copy(q), copy(p), copy(q),
                                 T(Inf), T(Inf)) # no tolerances
    return (u=u, v=v, w=w, Θ=ρ₁, κ=κ)

end


## -----

# return guess at smallest singular value and right sinuglar value, x
# for an upper triangular matrix, V
function smallest_singular_value(V::AbstractArray{T,2},
                                 atol=eps(real(T)),
                                 rtol=zero(real(T))) where {T}

    R = UpperTriangular(V)
    k = size(R)[1]/2
    if iszero(det(R))
        return (:iszero, zero(T), T[])
    end

    m,n = size(R)

    # we are testing if ‖Ax‖ ≈ 0
    # If x is a perfect 0, but x is approximated by x' due to round off
    # then ‖A(x-x')‖ <= ‖A‖⋅‖x - x'‖ so we use ‖A‖ as scale factor
    δ = max(atol,  norm(R,Inf) * rtol)

    x = ones(T, n)
    y = zeros(T, m)
    σ₀ = σ₁ = Inf*one(real(T))
    steps, minᵢ = 1, 5

    while true
        y .= R' \ x # use iteration to converge on singular value
        x .= R  \ y
        x ./= norm(x,2)
        σ₁ = norm(R * x, 2)

        if (steps <= 50) && (steps <= minᵢ || σ₁ < 0.05*σ₀) # decreasing, keep going
            σ₀ = σ₁
        else
            break
        end
        steps += 1
    end

    if σ₁ < δ
        return (:ispossible, σ₁, x)
    else
        return (:constant, σ₁, x)
    end

end


## --------------------------------------------------
## Refine u,v,w

## Find u₀,v₀,w₀ from right singular vector
function initial_uvw(::Val{:ispossible}, j, p::P, q::Q, x) where {T,X,
                                                              P<:PnPolynomial{T,X},
                                                              Q<:PnPolynomial{T,X}}
    # Sk*[w;-v] = 0, so pick out v,w after applying permutation
    m,n = length(p)-1, length(q)-1
    vᵢ = vcat(2:m-n+2, m-n+4:2:length(x))
    wᵢ = m-n+3 > length(x) ? [1] : vcat(1, (m-n+3):2:length(x))
    #    v = 𝑷{m-j}(-x[vᵢ])
    v = P(-x[vᵢ])
    w = P(x[wᵢ])
    # p194 3.9 C_k(v) u = p or Ck(w) u = q; this uses 10.2
    u = solve_u(v,w,p,q,j)
    return u,v,w

end

function initial_uvw(::Val{:iszero}, j, p::P, q::Q, x) where {T,X,
                                                              P<:PnPolynomial{T,X},
                                                              Q<:PnPolynomial{T,X}}

    m,n = length(p)-1, length(q)-1
    S = [convmtx(p, n-j+1) convmtx(q, m-j+1)]

    F = qr(S)
    R = UpperTriangular(F.R)

    if iszero(det(R))
        x = eigvals(R)[:,1]
    else
        x = ones(T, size(R,2))
        x .= R \ (R' \ (x/norm(x)))
        x ./= norm(x)
    end

    w = P(x[1:n-j+1])
    v = P(-x[(n-j+2):end])

    u = solve_u(v,w,p,q,j)
    return u,v,w
end

function initial_uvw(::Val{:constant}, j, p::P, q, x) where {T,X,P<:PnPolynomial{T,X}}
    u = one(P)
    w = q
    v = p
    u,v,w
end

function initial_uvw(::Val{:k}, flag, k, p::P, q, x) where {T,X,P<:PnPolynomial{T,X}}
    flag == :iszero && return initial_uvw(Val(flag), k, p, q, nothing)
    n = length(q)-1
    w, v = P(x[1:n-k+1]), P(-x[n-k+2:end])
    u = solve_u(v,w,p,q,k)
    return (u,v,w)
end



# find estimate for σ₂, used in a condition number (κ = 1/σ)
function σ₂(J)
    F = qr(J)
    flag, σ, x = smallest_singular_value(F.R)
    σ
end

## attempt to refine u,v,w
## check that [u * v; u * w] ≈ [p; q]
function refine_uvw!(u::U, v::V, w::W, p, q, uv, uw, atol, rtol) where {T,X,
                                                                        U<:PnPolynomial{T,X},
                                                                        V<:PnPolynomial{T,X},
                                                                        W<:PnPolynomial{T,X}}

    m,n,l = length(u)-1, length(v)-1, length(w)-1

    mul!(uv, u, v)
    mul!(uw, u, w)

    ρ₀, ρ₁ = one(T), residual_error(p,q,uv,uw)

    # storage
    b = zeros(T, (m+n) + (m+l) + 3) # degree(p) + degree(q) + 3 = 1 + length(p) + length(q))
    Δf = zeros(T, m + n + l + 3)
    steps = 0

    h, β =  u, norm(u)^2
    minᵢ, Maxᵢ = 5, 20
    κ = NaN
    A=zeros(T, JF_size(u, v, w)...)
    JF!(A, h, u, v, w)
    Fmp!(b,  dot(h,u) - β, p, q, uv, uw)

    Δvᵢ = 1:(n+1)
    Δwᵢ = (n+1+1):(n+1+l+1)
    Δuᵢ = (n+1+l+1+1):length(Δf)

    while ρ₁ > 0.0

        # update A, b, then solve A\b
        qrsolve!(Δf, A, b)

        # m + n = degree(p)
        # m + l = degree(q)
        # b has length degree(p)+degree(q) + 3
        Δv = view(Δf, Δvᵢ)
        Δw = view(Δf, Δwᵢ)
        Δu = view(Δf, Δuᵢ)

        u .-= Δu
        v .-= Δv
        w .-= Δw

        mul!(uv, u, v)
        mul!(uv, u, w)

        ρ₀, ρ′ = ρ₁, residual_error(p, q, uv, uw)

        # don't worry about first few, but aftewards each step must be productive
        # though we can have really bad first steps, which we cap
        if  (steps <= Maxᵢ) && (steps <= minᵢ || ρ′ < 0.95 * ρ₀) && (  ρ′ < 100*ρ₁ )
            ρ₁ = ρ′
            steps += 1
        else
            break
        end

        # update A,b for next iteration
        JF!(A, h, u, v, w)
        Fmp!(b,  dot(h,u) - β, p, q, uv, uw)

    end


    # this is a heuristic
    # sensitivity is Δu / Δp <= ‖ A+ ‖ = κ
    # we use an estimate for ‖(p,q)‖ error times ‖A⁺‖⋅‖A‖ₒₒ
    κ = 1/σ₂(A) # ≈ ‖A⁺‖
    λ = norm((norm(p), norm(q))) * (m * n) * min(1, κ) * norm(A, Inf)
    ρ = max(atol, rtol * λ)

    if ρ₁ <= ρ
        return :convergence, ρ₁, κ, ρ
    else
        return :no_convergence, ρ₁, κ, ρ
    end

end

## ---- QR factorization

function qrsolve!(y::Vector{T}, A, b) where {T}
    y .= A \ b
end

# # Fast least-squares solver for full column rank Hessenberg-like matrices
# # By Andreas Varga
function qrsolve!(y::Vector{T}, A, b) where {T <: Float64}
    Base.require_one_based_indexing(A)
    m, n = size(A)
    m < n && error("Column dimension exceeds row dimension")
    _, τ = LinearAlgebra.LAPACK.geqrf!(A)
    T <: Complex ? tran = 'C' : tran = 'T'
    LinearAlgebra.LAPACK.ormqr!('L', tran, A, τ, view(b,:,1:1))
    y .= UpperTriangular(triu(A[1:n,:]))\b[1:n]
end

# extend QR to next size
# Q gets a 1 in nc,nc, 0s should be elswhere
function extend_QR!(Q,R, nr, nc, A0)


    #old Q is m x m, old R is n x n; we add to these
    n = nc-2
    m = nr - 1
    k,l = size(A0)

    # add two columns to R
    # need to apply Q to top part of new columns
    R[nr-k+1:nr, (nc-1):nc] = A0
    R[1:nr-1, (nc-1):nc] = (view(Q, 1:nr-1, 1:nr-1))' *  R[1:nr-1, (nc-1):nc]

    # extend Q with row and column with identity
    Q[nr,nr] = 1

    # Make R upper triangular using Givens rotations
    for j in nr-1:-1:nc-1
        gj,_ = givens(R[j,nc-1], R[j+1,nc-1], j, j+1)
        rmul!(Q, gj')
        lmul!(gj, R)
    end

    for j in nr-1:-1:nc
        gj,_ = givens(R[j,nc], R[j+1,nc], j, j+1)
        rmul!(Q, gj')
        lmul!(gj, R)
    end

    return nothing

end


## Jacobian F(u,v,w) = [p,p'] is J(u,v,w)
function JF_size(u, v, w)

    m, k, j = length(u)-1, length(v)-1, length(w)-1
    n, l = m + k, m + j

    ai, aj = convmtx_size(v, m + 1)
    bi, bj = convmtx_size(u, k + 1)
    di, dj = convmtx_size(w, m + 1)
    fi, fj = convmtx_size(u, j + 1)
    ci, cj = ai, fj
    ei, ej = di, bj

    (1 + ai + di, aj + bj + cj)
end

# Jacobian matrix
function JF(u::Vector{U}, v::Vector{V}, w::Vector{W}) where {U,V,W}
    R = promote_type(U,V, W)
    M = zeros(R, JF_size(u, v, w)...)
    JF!(M, u, v, w)
    M
end

function JF!(M, h,  u::P, v, w) where {T,X,P<:AbstractPolynomial{T,X}}

    du, dv, dw = length(u)-1, length(v)-1, length(w)-1
    m, n = du + dv, du + dw

    # JF_size should return these
    r11,c11 = convmtx_size(u, dv+1)
    r13,c13 = convmtx_size(v, du+1)
    r22,c22 = convmtx_size(u, dw+1)
    r23,c23 = convmtx_size(w, du+1)

    J11 = view(M, 1:r11, 1:c11)
    J13 = view(M, 1:r13, c11 + c22 .+ (1:c23))
    J22 = view(M, r11 .+ (1:r22), c11 .+ (1:c22))
    J23 = view(M, r13 .+ (1:r23), (c11 + c22) .+ (1:c23))
    convmtx!(J11, u, dv+1)
    convmtx!(J13, v, du+1)
    convmtx!(J22, u, dw+1)
    convmtx!(J23, w, du+1)
    M[end, end-du:end] = coeffs(h)'

    return nothing
end

## compute F(u,v,w) - [p, p'] = [u*v, u*w] - [p, p']
function Fmp!(b, γ, p, q, uv, uw)
    b[end] = γ
    for i in 1:1+length(p)-1
        j = i
        b[i] = uv[j] - p[j]
    end
    for i in 1+length(p):length(b)-1
        j = i - length(p)
        b[i] = uw[j] - q[j]
    end
    return nothing
end


function residual_error(p::P,q,uv,uw) where {T,X,P<:AbstractPolynomial{T,X}}
    tot = zero(real(T))
    for (pᵢ, uvᵢ) in zip(p,uv)
        tot += norm(pᵢ-uvᵢ)^2
    end
    for (qᵢ, uwᵢ) in zip(q, uw)
        tot += norm(qᵢ-uwᵢ)^2
    end
    sqrt(tot)
end



## ---- utils

"""
    convmtx(v, n::Int)
    convmtx!(M,v,n)
    convmtx_size(v,n)

Convolution matrix.
C = convmtx(v,n) returns the convolution matrix C for a vector v.
If q is a column vector of length n, then C*q is the same as conv(v,q).

"""
function convmtx!(C, v::AbstractVector{T}, n::Int) where T

    #   Form C as the Toeplitz matrix
    #   C = Toeplitz([v; zeros(n-1)],[v[1]; zeros(n-1));  put Toeplitz code inline

    nv = length(v)-1

    @inbounds for j = 1:n
        C[j:j+nv,j] = v
    end

    nothing

end
convmtx_size(v::AbstractVector, n) = (n + length(v) - 1, n)
function convmtx(v::AbstractVector{T}, n::Int) where {T}
    C = zeros(T, convmtx_size(v, n)...)
    convmtx!(C, v, n)
    C
end

# multroot uses vector/matrix interface.
convmtx!(C, v::AbstractPolynomial, n::Int) = convmtx!(C, coeffs(v), n)
convmtx_size(v::AbstractPolynomial, n) = (n + length(v)-1, n)
function convmtx(v::AbstractPolynomial{T}, n::Int) where {T}
    d = length(v)-1
    C = zeros(T, (n + d, n))
    convmtx!(C, v, n)
    C
end


# solve for u from [v,w] \ [p,q]
function solve_u(v::P,w,p,q, k) where {T,X,P<:PnPolynomial{T,X}}
    A = [convmtx(v,k+1); convmtx(w, k+1)]
    b = vcat(coeffs(p), coeffs(q))
    u = A \ b
<<<<<<< HEAD
    return P(u)
=======
    return u
>>>>>>> 65238e8d
end

end<|MERGE_RESOLUTION|>--- conflicted
+++ resolved
@@ -637,11 +637,8 @@
     A = [convmtx(v,k+1); convmtx(w, k+1)]
     b = vcat(coeffs(p), coeffs(q))
     u = A \ b
-<<<<<<< HEAD
+
     return P(u)
-=======
-    return u
->>>>>>> 65238e8d
 end
 
 end