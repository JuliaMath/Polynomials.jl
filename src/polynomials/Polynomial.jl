--- conflicted
+++ resolved
@@ -78,63 +78,6 @@
 ```
 """
 (p::Polynomial{T})(x::S) where {T,S} = evalpoly(x, coeffs(p))
-<<<<<<< HEAD
-=======
-
-
-function fromroots(P::Type{<:Polynomial}, r::AbstractVector{T}; var::SymbolLike = :x) where {T <: Number}
-    n = length(r)
-    c = zeros(T, n + 1)
-    c[1] = one(T)
-    for j in 1:n, i in j:-1:1
-        c[i + 1] = c[i + 1] - r[j] * c[i]
-    end
-    return Polynomial(reverse(c), var)
-end
-
-function vander(P::Type{<:Polynomial}, x::AbstractVector{T}, n::Integer) where {T <: Number}
-    A = Matrix{T}(undef, length(x), n + 1)
-    A[:, 1] .= one(T)
-    @inbounds for i in 1:n
-        A[:, i + 1] = A[:, i] .* x
-    end
-    return A
-end
-
-function integrate(p::Polynomial{T}, k::S) where {T,S <: Number}
-    R = promote_type(eltype(one(T) / 1), S)
-    if hasnan(p) || isnan(k)
-        return Polynomial([NaN])
-    end
-    n = length(p)
-    a2 = Vector{R}(undef, n + 1)
-    a2[1] = k
-    @inbounds for i in 1:n
-        a2[i + 1] = p[i - 1] / i
-    end
-    return Polynomial(a2, p.var)
-end
-
-function derivative(p::Polynomial{T}, order::Integer = 1) where {T}
-    order < 0 && error("Order of derivative must be non-negative")
-    R = eltype(one(T)/1)
-    order == 0 && return convert(Polynomial{R}, p)
-    hasnan(p) && return Polynomial(R[NaN], p.var)
-    order > length(p) && return zero(Polynomial{R})
-
-    n = length(p)
-    a2 = Vector{R}(undef, n - order)
-    @inbounds for i in order:n - 1
-        a2[i - order + 1] = reduce(*, (i - order + 1):i, init = p[i])
-    end
-    return Polynomial(a2, p.var)
-end
-
-function companion(p::Polynomial{T}) where T
-    d = length(p) - 1
-    d < 1 && error("Series must have degree greater than 1")
-    d == 1 && return diagm(0 => [-p[0] / p[1]])
->>>>>>> 4ace8243
 
 
 
