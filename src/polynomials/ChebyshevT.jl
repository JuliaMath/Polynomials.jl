--- conflicted
+++ resolved
@@ -33,13 +33,11 @@
 2088.0
 ```
 
-<<<<<<< HEAD
+The latter shows how to evaluate a `ChebyshevT` polynomial outside of its domain, which is `[-1,1]`. (For newer versions of `Julia`, `evalpoly` is an exported function from Base with methods extended in this package, so the module qualification is unnecessary.
+
 !!! Note:
     The Chebyshev polynomials are also implemented in `ApproxFun`, `ClassicalOrthogonalPolynomials.jl`, `FastTransforms.jl`, and `SpecialPolynomials.jl`.
-=======
-The latter shows how to evaluate a `ChebyshevT` polynomial outside of its domain, which is `[-1,1]`. (For newer versions of `Julia`, `evalpoly` is an exported function from Base with methods extended in this package, so the module qualification is unnecessary.
-
->>>>>>> 180c0db1
+
 """
 struct ChebyshevT{T <: Number, X} <: AbstractPolynomial{T, X}
     coeffs::Vector{T}
