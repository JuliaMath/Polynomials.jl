--- conflicted
+++ resolved
@@ -6,13 +6,11 @@
 Var(x::Symbol) = Var{x}()
 Symbol(::Var{T}) where {T} = T
 
-<<<<<<< HEAD
 const SymbolLike = Union{AbstractString,Char,Symbol, Val{T} where T}
 Base.Symbol(::Val{T}) where {T} = Symbol(T)
-=======
+
 const SymbolLike = Union{AbstractString,Char,Symbol, Var{T} where T}
 
->>>>>>> 9a6d167f
 """
     AbstractPolynomial{T,X}
 
