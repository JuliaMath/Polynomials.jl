name = "Polynomials"
uuid = "f27b6e38-b328-58d1-80ce-0feddd5e7a45"
license = "MIT"
author = "JuliaMath"
version = "4.0.21"

[deps]
LinearAlgebra = "37e2e46d-f89d-539d-b4ee-838fcccc9c8e"
OrderedCollections = "bac558e1-5e72-5ebc-8fee-abe8a469f55d"
RecipesBase = "3cdcf5f2-1ef4-517c-9805-6587b60abb01"
Requires = "ae029012-a4dd-5104-9daa-d747884805df"
Setfield = "efcf1570-3423-57d1-acb7-fd33fddbac46"
SparseArrays = "2f01184e-e22b-5df5-ae63-d93ebab69eaf"

[weakdeps]
ChainRulesCore = "d360d2e6-b24c-11e9-a2a3-2a2ae2dbcce4"
FFTW = "7a1cc6ca-52ef-59f5-83cd-3a7055c09341"
Makie = "ee78f7c6-11fb-53f2-987a-cfe4a2b5a57a"
MutableArithmetics = "d8a4904e-b15c-11e9-3269-09a3773c0cb0"

[extensions]
PolynomialsChainRulesCoreExt = "ChainRulesCore"
PolynomialsFFTWExt = "FFTW"
PolynomialsMakieExt = "Makie"
PolynomialsMutableArithmeticsExt = "MutableArithmetics"

[compat]
Aqua = "0.8"
ChainRulesCore = "1"
ChainRulesTestUtils = "1"
DualNumbers = "0.6"
FFTW = "1"
LinearAlgebra = "<0.0.1, 1"
<<<<<<< HEAD
Makie = "0.24"
=======
MakieCore = "0.6,0.7, 0.8, 0.9, 0.10"
>>>>>>> 97892580
MutableArithmetics = "1"
OffsetArrays = "1"
OrderedCollections = "1.6.3"
RecipesBase = "0.7, 0.8, 1"
Requires = "1.1"
Setfield = "1"
SparseArrays = "<0.0.1, 1"
SpecialFunctions = "1,2"
Test = "<0.0.1, 1"
julia = "1.6"

[extras]
Aqua = "4c88cf16-eb10-579e-8560-4a9242c79595"
ChainRulesCore = "d360d2e6-b24c-11e9-a2a3-2a2ae2dbcce4"
ChainRulesTestUtils = "cdddcdb0-9152-4a09-a978-84456f9df70a"
DualNumbers = "fa6b7ba4-c1ee-5f82-b5fc-ecf0adba8f74"
FFTW = "7a1cc6ca-52ef-59f5-83cd-3a7055c09341"
LinearAlgebra = "37e2e46d-f89d-539d-b4ee-838fcccc9c8e"
Makie = "ee78f7c6-11fb-53f2-987a-cfe4a2b5a57a"
MutableArithmetics = "d8a4904e-b15c-11e9-3269-09a3773c0cb0"
OffsetArrays = "6fe1bfb0-de20-5000-8ca7-80f57d26f881"
SparseArrays = "2f01184e-e22b-5df5-ae63-d93ebab69eaf"
SpecialFunctions = "276daf66-3868-5448-9aa4-cd146d93841b"
Test = "8dfed614-e22c-5e08-85e1-65c5234f0b40"

[targets]
test = ["Aqua", "ChainRulesCore", "DualNumbers", "FFTW", "LinearAlgebra", "MutableArithmetics", "SparseArrays", "OffsetArrays", "SpecialFunctions", "Test"]<|MERGE_RESOLUTION|>--- conflicted
+++ resolved
@@ -31,11 +31,7 @@
 DualNumbers = "0.6"
 FFTW = "1"
 LinearAlgebra = "<0.0.1, 1"
-<<<<<<< HEAD
 Makie = "0.24"
-=======
-MakieCore = "0.6,0.7, 0.8, 0.9, 0.10"
->>>>>>> 97892580
 MutableArithmetics = "1"
 OffsetArrays = "1"
 OrderedCollections = "1.6.3"
