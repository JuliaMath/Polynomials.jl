--- conflicted
+++ resolved
@@ -2,11 +2,7 @@
 uuid = "f27b6e38-b328-58d1-80ce-0feddd5e7a45"
 license = "MIT"
 author = "JuliaMath"
-<<<<<<< HEAD
 version = "0.7.0"
-=======
-version = "0.6.1"
->>>>>>> 49cbdd81
 
 [deps]
 Intervals = "d8418881-c3e1-53bb-8760-2df7ec849ed5"
@@ -14,14 +10,10 @@
 RecipesBase = "3cdcf5f2-1ef4-517c-9805-6587b60abb01"
 
 [compat]
-<<<<<<< HEAD
 Intervals = "0.5.0"
-RecipesBase = "0.7.0"
+RecipesBase = "0.7, 0.8"
 julia = "1"
-=======
-julia = "1.0"
-RecipesBase = "0.7, 0.8"
->>>>>>> 49cbdd81
+
 
 [extras]
 LinearAlgebra = "37e2e46d-f89d-539d-b4ee-838fcccc9c8e"
