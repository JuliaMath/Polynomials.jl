using LinearAlgebra
using OffsetArrays, StaticArrays
import Polynomials: indeterminate
## Test standard basis polynomials with (nearly) the same tests

#   compare upto trailing  zeros
function  upto_tz(as, bs)
    n,m = findlast.(!iszero, (as,bs))
    n == m || return false
    n == nothing &&  return true
    for i in 1:n
        !(as[i] ≈ bs[i]) && return false
    end
    true
end

upto_z(as, bs) = upto_tz(filter(!iszero,as), filter(!iszero,bs))

# compare upto trailing zeros infix operator
==ᵗ⁰(a,b) = upto_tz(a,b)
==ᵗᶻ(a,b) = upto_z(a,b)

==ᵟ(a,b) = (a == b)
==ᵟ(a::FactoredPolynomial, b::FactoredPolynomial) = a ≈ b

Ps = (ImmutablePolynomial, Polynomial, SparsePolynomial, LaurentPolynomial, FactoredPolynomial)

isimmutable(p::P) where {P} = P <: ImmutablePolynomial
isimmutable(::Type{<:ImmutablePolynomial}) = true

@testset "Construction" for coeff in [
                                      Int64[1, 1, 1, 1],
                                      Float32[1, -4, 2],
                                      ComplexF64[1 - 1im, 2 + 3im],
                                      [3 // 4, -2 // 1, 1 // 1]
                                     ]

    for P in Ps
        p = P(coeff)
        @test coeffs(p) ==ᵗ⁰ coeff
        @test degree(p) == length(coeff) - 1
        @test indeterminate(p) == :x
        P == Polynomial && @test length(p) == length(coeff)
        P == Polynomial && @test size(p) == size(coeff)
        P == Polynomial && @test size(p, 1) == size(coeff, 1)
        P == Polynomial && @test typeof(p).parameters[1] == eltype(coeff)
        @test eltype(p) == eltype(coeff)
        @test all([-200, -0.3, 1, 48.2] .∈ Polynomials.domain(p))

        ## issue #316
        @test_throws InexactError P{Int,:x}([1+im, 1])
        @test_throws InexactError P{Int}([1+im, 1], :x)
        @test_throws InexactError P{Int,:x}(1+im)
        @test_throws InexactError P{Int}(1+im)

        ## issue #395
        v = [1,2,3]
        @test P(v) == P(v,:x) == P(v,'x') == P(v,"x") == P(v, Polynomials.Var(:x))
    end

end

@testset "Mapdomain" begin
    for P in Ps
        x = -30:20
        mx = mapdomain(P, x)
        @test mx == x

        x = 0.5:0.01:0.6
        mx = mapdomain(P, x)
        @test mx == x
    end
end

# Custom offset vector type to test constructors
struct ZVector{T,A<:AbstractVector{T}} <: AbstractVector{T}
    x :: A
    offset :: Int
    function ZVector(x::AbstractVector)
        offset = firstindex(x)
        new{eltype(x),typeof(x)}(x, offset)
    end
end
Base.parent(z::ZVector) = z.x
Base.size(z::ZVector) = size(parent(z))
Base.axes(z::ZVector) = (OffsetArrays.IdentityUnitRange(0:size(z,1)-1),)
Base.getindex(z::ZVector, I::Int) = parent(z)[I + z.offset]

@testset "Other Construction" begin
    for P in Ps

        # Leading 0s
        p = P([1, 2, 0, 0])
        @test coeffs(p) ==ᵗ⁰ [1, 2]
        P == Polynomial && @test length(p) == 2

        # different type
        p = P{Float64}(ones(Int32, 4))
        @test coeffs(p) ==ᵗ⁰ ones(Float64, 4)

        p = P(30)
        @test coeffs(p) ==ᵗ⁰ [30]

        p = zero(P{Int})
        @test coeffs(p) ==ᵗ⁰ [0]

        p = one(P{Int})
        @test coeffs(p) ==ᵗ⁰ [1]

        pNULL = P(Int[])
        @test iszero(pNULL)
        P != LaurentPolynomial && @test degree(pNULL) == -1

        p0 = P([0])
        @test iszero(p0)
        P != LaurentPolynomial && @test degree(p0) == -1

        # P(2) is  2 (not  2p₀)  connvert(Polynomial, P(s::Number)) = Polynomial(s)
        @test convert(Polynomial, P(2)) ≈ Polynomial(2)
        @test P(2)  ≈ 2*one(P)

        # variable(), P() to generate `x` in given basis
        @test degree(variable(P)) == 1
        @test variable(P)(1) == 1
        @test degree(P()) == 1
        @test P()(1) == 1
        @test variable(P, :y) == P(:y)

        # test degree, isconstant
        P != LaurentPolynomial &&  @test degree(zero(P)) ==  -1
        @test degree(one(P)) == 0
        @test degree(P(1))  ==  0
        @test degree(P([1]))  ==  0
        @test degree(P(:x)) ==  1
        @test degree(variable(P)) == 1
        @test degree(Polynomials.basis(P,5)) == 5
        @test Polynomials.isconstant(P(1))
        @test !Polynomials.isconstant(variable(P))
    end
end

@testset "Non-number type" begin
    conv = Polynomials.conv
    @testset "T=Polynomial{Int,:y}" begin
        for P in (Polynomial,)

            T = P{Int, :y}
            a,b,c = T([1]), T([1,2]), T([1,2,3])
            p = P([a,b,c])
            q = P([a,b])
            s = 2
            d = c

            # scalar product
            @test s*p == P([s*cᵢ for cᵢ ∈ [a,b,c]])
            @test p*s == P([cᵢ*s for cᵢ ∈ [a,b,c]])
            @test_throws ArgumentError d*p == P([d*cᵢ for cᵢ ∈ [a,b,c]]) # can't fix
            @test_throws ArgumentError p*d == P([cᵢ*d for cᵢ ∈ [a,b,c]]) # can't fix

            # poly add
            @test p + q == P([a+a,b+b,c])
            @test p - q == P([a-a,b-b,c])
            @test p - p == P([0*a])

            # poly mult
            @test p * q == P(conv([a,b,c], [a,b]))
            @test q * p == P(conv([a,b], [a,b, c]))

            # poly powers
            @test p^2 == p * p

            # evalution
            @test p(s) == a + b * s + c * s * s
            @test p(c) == a + b * c + c * c * c

            # ∂, ∫
            @test derivative(p) == P([b, 2c])
            @test integrate(p) == P([0*a, a, b/2, c/3])

            # matrix element
            pq = [p q]
            @test pq[1] == p
            @test pq[2] == q

            # implicit promotion
            @test p + s == P([a+s, b, c])
            @test_throws Union{ArgumentError, MethodError} p + d == P([a+d, b, c]) # can't fix
            @test p + P([d]) == P([a+d,b,c])

            ps = [p s]
            @test ps[1] == p
            @test ps[2] == s
        end
    end

    @testset "T=Matrix (2x2)" begin
        for P ∈ (Polynomial, ImmutablePolynomial)
            a,b,c = [1 0; 1 1], [1 0; 2 1], [1 0; 3 1]
            p = P([a,b,c])
            q = P([a,b])
            s = 2
            d = [4 1; 1 0]

            # scalar product
            @test s*p == P([s*cᵢ for cᵢ ∈ [a,b,c]])
            @test p*s == P([cᵢ*s for cᵢ ∈ [a,b,c]])
            @test d*p == P([d*cᵢ for cᵢ ∈ [a,b,c]])
            @test p*d == P([cᵢ*d for cᵢ ∈ [a,b,c]])

            # poly add
            @test p + q == P([a+a,b+b,c])
            @test p - q == P([a-a,b-b,c])
            @test_throws MethodError p - p == P([0*a])  # no zeros to make zero polynomial

            # poly mult
            @test p * q == P(conv([a,b,c], [a,b]))
            @test q * p == P(conv([a,b], [a,b, c]))

            # poly powers
            @test p^2 == p * p

            # evalution
            @test p(s) == a + b * s + c * s * s
            @test p(c) == a + b * c + c * c * c

            # ∂, ∫
            @test derivative(p) == P([b, 2c])
            @test integrate(p) == P([0*a, a, b/2, c/3])

            # matrix element
            @test [p q][1] == p
            @test [p q][2] == q

            # implicit promotion
            @test_throws MethodError p + s == P([a+s, b, c]) # OK, no a + s
            @test p + d == P([a+d, b, c])
            @test p + P([d]) == P([a+d,b,c])

            @test_throws MethodError [p s][1] == p # no promotion T(s)
            @test_throws MethodError [p s][2] == s
        end
    end


    @testset "T=Vector{Int}" begin
        for P ∈ (Polynomial, ImmutablePolynomial)
            a,b,c = [1,0,0], [1,1,0], [1,1,1]
            p = P([a,b,c])
            q = P([a,b])
            s = 2
            d = [1,2,3]

            # scalar product
            @test s*p == P([s*cᵢ for cᵢ ∈ [a,b,c]])
            @test p*s == P([cᵢ*s for cᵢ ∈ [a,b,c]])
            @test_throws MethodError d*p == P([d*cᵢ for cᵢ ∈ [a,b,c]]) # Ok, no * for T
            @test_throws MethodError p*d == P([cᵢ*d for cᵢ ∈ [a,b,c]]) # Ok, no * for T

            # poly add
            @test p + q == P([a+a,b+b,c])
            @test p - q == P([a-a,b-b,c])
            @test_throws MethodError p - p == P([0*a])  # no zero(T) to make zero polynomial

            # poly mult
            @test_throws MethodError p * q == P(conv([a,b,c], [a,b])) # Ok, no * for T
            @test_throws MethodError q * p == P(conv([a,b], [a,b, c])) # Ok, no * for T

            # poly powers
            @test_throws MethodError p^2 == p * p # Ok, no * for T

            # evalution
            @test p(s) == a + b * s + c * s * s
            @test_throws MethodError p(c) == a + b * c + c * c * c # OK, no b * c

            # ∂, ∫
            @test derivative(p) == P([b, 2c])
            @test integrate(p) == P([0*a, a, b/2, c/3])


            # matrix element
            @test [p q][1] == p
            @test [p q][2] == q

            # implicit promotion
            @test_throws MethodError p + s == P([a+s, b, c])  # OK, no a + s
            @test  p + d == P([a+d, b, c])
            @test p + P([d]) == P([a+d,b,c])

            @test_throws MethodError [p s][1] == p # no promotion T(s)
            @test_throws MethodError [p s][2] == s
        end
    end


    # eval(quote
    #      using StaticArrays
    #      end)
        @testset "T=SA" begin
            for P ∈ (Polynomial, ImmutablePolynomial )
                a,b,c = SA[1 0; 1 1], SA[1 0; 2 1], SA[1 0; 3 1]
                p = P([a,b,c])
                q = P([a,b])
                s = 2
                d = SA[4 1; 1 0]

                # scalar product
                @test s*p == P([s*cᵢ for cᵢ ∈ [a,b,c]])
                @test p*s == P([cᵢ*s for cᵢ ∈ [a,b,c]])
                @test d*p == P([d*cᵢ for cᵢ ∈ [a,b,c]])
                @test p*d == P([cᵢ*d for cᵢ ∈ [a,b,c]])

                # poly add
                @test p + q == P([a+a,b+b,c])
                @test p - p == P([0*a])

                # poly mult
                @test p * q == P(conv([a,b,c], [a,b]))
                @test q * p == P(conv([a,b], [a,b, c]))

                # poly powers
                @test p^2 == p * p


                # evalution
                @test p(s) == a + b * s + c * s * s
                @test p(c) == a + b * c + c * c * c

                # ∂, ∫
                @test derivative(p) == P([b, 2c])
                @test integrate(p) == P([0*a, a, b/2, c/3])

                # matrix element
                @test [p q][1] == p
                @test [p q][2] == q

                # implicit promotion
                # @test_broken p + s == P([a .+ s, b, c]) # should error, doesn't
                @test p + d == P([a + d, b, c])
                @test p + P([d]) == P([a + d,b,c])

                @test_throws MethodError [p s][1] == p # no promotion T(s)
                @test_throws MethodError [p s][2] == s #
            end
        end
end

@testset "OffsetVector" begin
    as = ones(3:4)
    bs = parent(as)


    for P in Ps
        # LaurentPolynomial accepts OffsetArrays; others throw warning
        if P == LaurentPolynomial
            @test LaurentPolynomial(as) == LaurentPolynomial(bs, 3)
        else
            @test P(as) == P(bs)
            @test P{eltype(as)}(as) == P{eltype(as)}(bs)
            # (Or throw an error?)
            # @test_throws ArgumentError P(as)
            # @test P{eltype(as)}(as) == P{eltype(as)}(bs)
        end
    end

    a = [1,1]
    b = OffsetVector(a, axes(a))
    c = ZVector(a)
    d = ZVector(b)
    for P in Ps
        if P == LaurentPolynomial && continue
            @test P(a) == P(b) == P(c) == P(d)
        end

    end
end


@testset "Arithmetic" begin

    for  P in Ps
        pNULL = P(Int[])
        p0 = P([0])
        p1 = P([1,0,0,0,0,0,0,0,0,0,0,0,0,0])
        p2 = P([1,1,0,0])
        p3 = P([1,2,1,0,0,0,0])
        p4 = P([1,3,3,1,0,0])
        p5 = P([1,4,6,4,1,0,0,0,0,0,0,0,0,0,0,0,0,0])
        pN = P([276,3,87,15,24,0])
        pR = P([3 // 4, -2 // 1, 1 // 1])

<<<<<<< HEAD
        # type stability of the default constructor without variable name
        if !(P ∈ (LaurentPolynomial, ImmutablePolynomial, FactoredPolynomial))
=======
        # type stability of the default constructor with/without variable name
        if P !== ImmutablePolynomial
>>>>>>> 9a6d167f
            @inferred P([1, 2, 3])
            @inferred P([1,2,3], Polynomials.Var(:x))
        end

        @test p3 == P([1,2,1])
        @test pN * 10 == P([2760, 30, 870, 150, 240])
        @test pN / 10.0 ==ᵟ P([27.6, 0.3, 8.7, 1.5, 2.4])
        @test 10 * pNULL + pN ==ᵟ pN
        @test 10 * p0 + pN ==ᵟ pN
        @test p5 + 2 * p1 == P([3,4,6,4,1])
        @test 10 * pNULL - pN ==ᵟ -pN
        @test p0 - pN ==ᵟ -pN
        @test p5 - 2 * p1 == P([-1,4,6,4,1])
        @test p2 * p2 * p2 == p4
        @test p2^4 == p5
        @test pNULL^3 == pNULL
        @test pNULL * pNULL == pNULL

        if P === Polynomial
            # type stability of multiplication
            @inferred 10 * pNULL
            @inferred 10 * p0
            @inferred p2 * p2
            @inferred p2 * p2
        end

        @test pNULL + 2 == p0 + 2 == 2 + p0 == P([2])
        @test p2 - 2 == -2 + p2 == P([-1,1])
        @test 2 - p2 == P([1,-1])

    end

    for P in Ps # ensure promotion of scalar +,*,/
        p = P([1,2,3])
        @test p + 0.5 ==ᵟ P([1.5, 2.0, 3.0])
        @test p / 2  == P([1/2, 1.0, 3/2])
        @test p * 0.5 == P([1/2, 1.0, 3/2])
    end

    # ensure  promotion of +,*; issue 215
    for P in Ps
        p,q = P([1,2,3]), P(im, :θ)
        @test p+q == P([1+im, 2, 3])
        @test p*q ==ᵟ P(im*[1,2,3])
    end

    # Laurent polynomials and scalar operations
    cs = [1,2,3,4]
    p = LaurentPolynomial(cs, -3)
    @test p*3 == LaurentPolynomial(cs .* 3, -3)
    @test 3*p == LaurentPolynomial(3 .* cs, -3)

    # LaurentPolynomial has an inverse for monomials
    x = variable(LaurentPolynomial)
    @test Polynomials.isconstant(x * inv(x))
    @test_throws ArgumentError inv(x + x^2)

    # issue #395
    p = Polynomial([2,1], :s)
    @inferred -p # issue #395

end

@testset "Divrem" begin
    for P in  Ps

        p0 = P([0])
        p1 = P([1])
        p2 = P([5, 6, -3, 2 ,4])
        p3 = P([7, -3, 2, 6])
        p4 = p2 * p3
        pN = P([276,3,87,15,24,0])
        pR = P([3 // 4, -2 // 1, 1 // 1])

        @test all(divrem(p4, p2) .==ᵟ (p3, zero(p3)))
        @test p3 % p2 ==ᵟ p3
        @test all((map(abs, coeffs(p2 ÷ p3 - P([1 / 9,2 / 3])))) .< eps())
        @test all(divrem(p0, p1) .==ᵟ (p0, p0))
        @test all(divrem(p1, p1) .==ᵟ (p1, p0))
        @test all(divrem(p2, p2) .==ᵟ (p1, p0))
        @test all(divrem(pR, pR) .==ᵟ (one(pR), zero(pR)))
        @test_throws DivideError p1 ÷ p0
        @test_throws DivideError divrem(p0, p0)

        # issue #235
        num = P([0.8581454436924945, 0.249671302254737, 0.8048498901050951, 0.1922713965697087]) # degree 3 polynomial
        den = P([0.9261520696359462, 0.07141031902098072, 0.378071465860349]) # degree 2 polynomial
        q, r = divrem(num,den)  # expected degrees: degree(q) = degree(num)-degree(den) = 1, degree(r) = degree(den)-1 = 1
        @test num ≈ den*q+r  # true
        @test degree(q) == 1 # true
        degree(r) < degree(den)
    end
end

@testset "Comparisons" begin
    for P in Ps
        pX = P([1, 2, 3, 4, 5])
        pS1 = P([1, 2, 3, 4, 5], "s")
        pS2 = P([1, 2, 3, 4, 5], 's')
        pS3 = P([1, 2, 3, 4, 5], :s)
        @test pX != pS1
        @test pS1 == pS2
        @test pS1 == pS3

        @test indeterminate(pS1 + pS1) == indeterminate(pS1)
        @test indeterminate(pS1 - pS1) == indeterminate(pS1)
        @test indeterminate(pS1 * pS1) == indeterminate(pS1)
        @test indeterminate(pS1 ÷ pS1) == indeterminate(pS1)
        @test indeterminate(pS1 % pS1) == indeterminate(pS1)

        @test_throws ArgumentError pS1 + pX
        @test_throws ArgumentError pS1 - pX
        @test_throws ArgumentError pS1 * pX
        @test_throws ArgumentError pS1 ÷ pX
        @test_throws ArgumentError pS1 % pX

        # Testing copying.
        pcpy1 = P([1,2,3,4,5], :y)
        pcpy2 = copy(pcpy1)
        @test pcpy1 == pcpy2

        # Check for isequal
        p1 = P([1.0, -0.0, 5.0, Inf])
        p2 = P([1.0,  0.0, 5.0, Inf])
        !(P ∈ (FactoredPolynomial, SparsePolynomial)) && (@test p1 == p2 && !isequal(p1, p2))  # SparsePolynomial doesn't store -0.0,  0.0.

        p3 = P([0, NaN])
        @test p3 === p3 && p3 ≠ p3 && isequal(p3, p3)

        p = fromroots(P, [1,2,3])
        q = fromroots(P, [1,2,3])
        @test hash(p) == hash(q)

        p1s = P([1,2], :s)
        p1x = P([1,2], :x)
        p2s = P([1], :s)

        @test p1s == p1s
        @test p1s ≠ p1x
        @test p1s ≠ p2s

        @test_throws ArgumentError p1s ≈ p1x
        @test p1s ≉ p2s
        @test p1s ≈ P([1,2.], :s)

        @test p2s ≈ 1.0 ≈ p2s
        @test p2s == 1.0 == p2s
        @test p2s ≠ 2.0 ≠ p2s
        @test p1s ≠ 2.0 ≠ p1s

        @test nnz(map(P, sparse(1.0I, 5, 5))) == 5

        @test P([0.5]) + 2 == P([2.5])
        @test 2 - P([0.5]) == P([1.5])

        # check ≈ for P matches usage for Vector{T} (possibly padded with trailing zeros)
        @test (P([NaN]) ≈ P([NaN]))               == ([NaN] ≈ [NaN]) # false
        @test (P([NaN]) ≈ NaN)                    == (false)
        @test (P([Inf]) ≈ P([Inf]))               == ([Inf] ≈ [Inf]) # true
        @test (P([Inf]) ≈ Inf)                    == (true)
        !(P <: FactoredPolynomial) && @test (P([1,Inf]) ≈ P([0,Inf])) == ([1,Inf] ≈ [0,Inf]) # false
        !(P <: FactoredPolynomial) && @test (P([1,NaN,Inf]) ≈ P([0,NaN, Inf])) == ([1,NaN,Inf] ≈ [0,NaN, Inf]) #false
        @test (P([eps(), eps()]) ≈ P([0,0]))      == ([eps(), eps()] ≈ [0,0]) # false
        @test (P([1,eps(), 1]) ≈ P([1,0,1]))      == ([1,eps(), 1] ≈ [1,0,1]) # true
        !(P <: FactoredPolynomial) && @test (P([1,2]) ≈ P([1,2,eps()])) == ([1,2,0] ≈ [1,2,eps()])

        # NaN poisons comparison
        @test !(P([NaN, 1.0, 2.0]) ≈ P([NaN, 1.0, 2.0]))

        # check how ==, ===, isapprox ignore variable mismatch when constants are involved, issue #217, issue #219
        @test zero(P, :x) == zero(P, :y)
        @test one(P, :x) == one(P, :y)
        @test !(variable(P, :x) == variable(P,:y))

        @test !(zero(P, :x) === zero(P, :y))
        @test !(one(P, :x) === one(P, :y))
        @test !(variable(P, :x) === variable(P,:y))

        @test zero(P, :x) ≈ zero(P, :y)
        @test one(P, :x) ≈ one(P, :y)
        @test (variable(P, :x) ≈ variable(P, :x))
        @test_throws ArgumentError variable(P, :x) ≈ variable(P, :y)

    end
end

@testset "Fitting" begin
    for P in Ps
        P <: FactoredPolynomial && continue
        xs = range(0, stop = π, length = 10)
        ys = sin.(xs)

        p = fit(P, xs, ys)
        y_fit = p.(xs)
        abs_error = abs.(y_fit .- ys)
        @test maximum(abs_error) <= 0.03

        p = fit(P, xs, ys, 2)
        y_fit = p.(xs)
        abs_error = abs.(y_fit .- ys)
        @test maximum(abs_error) <= 0.03

        # Test weighted
        for W in [1, ones(size(xs)), diagm(0 => ones(size(xs)))]
            p = fit(P, xs, ys, 2, weights = W)
            @test p.(xs) ≈ y_fit
        end


        # Getting error on passing Real arrays to polyfit #146
        xx = Real[20.0, 30.0, 40.0]
        yy = Real[15.7696, 21.4851, 28.2463]
        fit(P, xx, yy, 2)

        # issue #214 --  should error
        @test_throws ArgumentError fit(Polynomial, rand(2,2), rand(2,2))

        # issue #268 -- inexacterror
        @test fit(P, 1:4, 1:4, var=:x) ≈ variable(P{Float64}, :x)
        @test fit(P, 1:4, 1:4, 1, var=:x) ≈ variable(P{Float64}, :x)

    end

    f(x) = 1/(1 + 25x^2)
    N = 250; xs = [cos(j*pi/N) for j in N:-1:0];
    q = fit(ArnoldiFit, xs, f.(xs));
    @test maximum(abs, q(x) - f(x) for x ∈ range(-1,stop=1,length=500)) < 10eps()
    q = fit(ArnoldiFit, xs, f.(xs), 100);
    @test maximum(abs, q(x) - f(x) for x ∈ range(-1,stop=1,length=500)) < sqrt(eps())


    # test default   (issue  #228)
    fit(1:3,  rand(3))

    # weight test (PR #291)
    # we specify w^2.
    x = range(0, stop=pi, length=30)
    y = sin.(x)
    wts = 1 ./ sqrt.(1 .+ x)
    # cs = numpy.polynomial.polynomial.polyfit(x, y, 4, w=wts)
    cs = [0.0006441172319036863, 0.985961582190304, 0.04999233434370933, -0.23162369757680354, 0.036864056406570644]
    @test maximum(abs, coeffs(fit(x, y, 4, weights=wts.^2)) - cs) <= sqrt(eps())
end

@testset "Values" begin
    for P in Ps
        pNULL = P(Int[])
        p0 = P([0])
        p1 = P([1,0,0,0,0,0,0,0,0,0,0,0,0,0])
        p2 = P([1,1,0,0])
        p3 = P([1,2,1,0,0,0,0])
        p4 = P([1,3,3,1,0,0])
        p5 = P([1,4,6,4,1,0,0,0,0,0,0,0,0,0,0,0,0,0])
        pN = P([276,3,87,15,24,0])
        pR = P([3 // 4, -2 // 1, 1 // 1])


        @test fromroots(P, Int[])(2.) == 1.
        @test pN(-.125) ≈ 276.9609375
        @test pNULL(10) == 0
        @test p0(-10) == 0
        @test fromroots(P, [1 // 2, 3 // 2])(1 // 2) == 0 // 1

        # Check for Inf/NaN operations
        p1 = P([Inf, Inf])
        p2 = P([0, Inf])
        @test p1(Inf) == Inf
        if !(P <: FactoredPolynomial)
            @test isnan(p1(-Inf))
            @test isnan(p1(0))
            @test p2(-Inf) == -Inf
        end

        # issue #189
        p = P([0,1,2,3])
        A = [0 1; 0  0];
        @test  p(A) ==ᵟ A + 2A^2 + 3A^3

        # issue #209
        ps  = [P([0,1]), P([0,0,1])]
        @test Polynomials.evalpoly.(1/2, ps) ≈ [p(1/2)  for  p  in ps]

    end


    # constant polynomials and type
    Ts = (Int, Float32, Float64, Complex{Int}, Complex{Float64})
    for P in (Polynomial, ImmutablePolynomial, SparsePolynomial)
        for T in Ts
            for S in Ts
                c = 2
                p = P{T}(c)
                x = one(S)
                y = p(x)
                @test y === c * one(T)*one(S)
                q = P{T}([c,c])
                @test typeof(q(x)) == typeof(p(x))
            end
        end
    end

    for P in Ps
        p = P(1)
        x = [1 0; 0 1]
        y = p(x)
        @test y == x

        # Issue #208 and  type of output
        p1=P([1//1])
        p2=P([0, 0.9])
        p3=p1(p2)
        @test isa(p3, P)
        @test eltype(p3) == eltype(p2)
    end

    # compensated_horner
    # polynomial evaluation for polynomials with large condition numbers
    for P in (Polynomial, ImmutablePolynomial, SparsePolynomial)
        x = variable(P{Float64})
        f(x) = (x - 1)^20
        p = f(x)
        e₁ = abs( (f(4/3) - p(4/3))/ p(4/3) )
        e₂ = abs( (f(4/3) - Polynomials.compensated_horner(p, 4/3))/ p(4/3) )
        λ = cond(p, 4/3)
        u = eps()/2
        @test λ > 1/u
        @test e₁ <= 2 * 20 * u * λ
        @test e₁ > u^(1/4)
        @test e₂ <= u + u^2 * λ * 100
    end
end

@testset "Conversion" begin

    X = :x
    for P in Ps
        if !isimmutable(P)
            p = P([0,one(Float64)])
            @test P{Complex{Float64},X} == typeof(p + 1im)
            @test P{Complex{Float64},X} == typeof(1im - p)
            @test P{Complex{Float64},X} == typeof(p * 1im)
        else
            p = P([0,one(Float64)])
            N=2
            @test P{Complex{Float64},X,N} == typeof(p + 1im)
            @test P{Complex{Float64},X,N} == typeof(1im - p)
            @test P{Complex{Float64},X,N} == typeof(p * 1im)
        end
    end

    # unnecessary copy in convert #65
    p1 = Polynomial([1,2])
    p2 = convert(Polynomial{Int}, p1)
    p2[3] = 3
    @test p1[3] == 3

    # issue #287
    p = LaurentPolynomial([1], -5)
    @test p ≈ convert(LaurentPolynomial{Float64}, p)

    # issue #358 `P(p::AbstractPolynomial)` should be `convert(P, p)` not `P(pᵢ for pᵢ ∈ p))`
    x² = Polynomial([0,0,1], :x)
    for P ∈ (ImmutablePolynomial, SparsePolynomial, ChebyshevT)
        @test P(x²) == convert(P, x²)
        Q = P{Float64}
        @test Q(x²) == convert(Q, x²)
    end

end

@testset "Roots" begin
    for P in Ps

        pNULL = P(Int[])
        p0 = P([0])
        p1 = P([1,0,0,0,0,0,0,0,0,0,0,0,0,0])
        p2 = P([1,1,0,0])
        p3 = P([1,2,1,0,0,0,0])
        p4 = P([1,3,3,1,0,0])
        p5 = P([1,4,6,4,1,0,0,0,0,0,0,0,0,0,0,0,0,0])
        pN = P([276,3,87,15,24,0])
        pR = P([3 // 4, -2 // 1, 1 // 1])

        # From roots
        r = [2, 3]
        @test fromroots(r) ==ᵟ Polynomial([6, -5, 1])
        p = fromroots(P, r)
        @test p ==ᵟ P([6, -5, 1])
        @test sort(roots(p)) ≈ r

        @test roots(p0) == roots(p1) == roots(pNULL) == []
        @test eltype(roots(p0)) == eltype(roots(p1)) == eltype(roots(pNULL))
        !(P <: FactoredPolynomial) && @test eltype(roots(pNULL)) == Float64
        @test P == LaurentPolynomial ? roots(variable(P)) == [0.0] : roots(P([0,1,0])) == [0.0]

        @test roots(p2) == [-1]
        if !(P <: FactoredPolynomial)
            a_roots = [c for c in coeffs(copy(pN))]
            @test all(map(abs, sort(roots(fromroots(a_roots))) - sort(a_roots)) .< 1e6)
        end
        @test length(roots(p5)) == 4
        @test roots(pNULL) == []
        @test sort(roots(pR)) == [1 // 2, 3 // 2]

        @test sort(roots(LaurentPolynomial([24,10,-15,0,1],-2,:z)))≈[-4.0,-1.0,2.0,3.0]

        A = [1 0; 0 1]
        @test fromroots(A) == Polynomial(Float64[1, -2, 1])
        p = fromroots(P, A)
        @test p == P(Float64[1, -2, 1])
        @test roots(p) ≈ sort!(eigvals(A), rev = true)

        x = variable()
        plarge = 8.362779449448982e41 - 2.510840694154672e57x + 4.2817430781178795e44x^2 - 1.6225927682921337e31x^3 + 1.0x^4  # #120
        @test length(roots(plarge)) == 4

        @test begin
            a = P([1,1,1])*P([1,0.5,1])*P([1,1])    # two complex conjugate pole pairs and one real pole
            r = roots(a)
            b = fromroots(r)
            (b ≈ a) & isreal(coeffs(b))    # the coeff should be real
        end
    end
end

@testset "multroot" begin
    for P in (Polynomial, ImmutablePolynomial, SparsePolynomial)
        rts = [1.0, sqrt(2), sqrt(3)]
        ls = [2, 3, 4]
        x = variable(P{Float64})
        p = prod((x-z)^l for (z,l) in zip(rts, ls))
        out = Polynomials.Multroot.multroot(p)
        @test all(out.values .≈ rts)
        @test all(out.multiplicities .≈ ls)
        @test out.ϵ <= sqrt(eps())
        @test out.κ * out.ϵ < sqrt(eps())  # small forward error
        # one for which the multiplicities are not correctly identified
        n = 4
        q = p^n
        out = Polynomials.Multroot.multroot(q)
        @test out.κ * out.ϵ > sqrt(eps())  # large  forward error, l misidentified
        # with right manifold it does yield a small forward error
        zs′ = Polynomials.Multroot.pejorative_root(q, rts .+ 1e-4*rand(3), n*ls)
        @test prod(Polynomials.Multroot.stats(q, zs′, n*ls))  < sqrt(eps())
        # bug with monomial
        T = Float64
        x = variable(P{T})
        out = Polynomials.Multroot.multroot(x^3)
        @test out.values == zeros(T,1)
        @test out.multiplicities == [3]
        # bug with constant
        out = Polynomials.Multroot.multroot(P(1))
        @test isempty(out.values)
        @test isempty(out.multiplicities)
    end
end

@testset "Integrals and Derivatives" begin
    # Integrals derivatives
    for P in Ps
        P <: FactoredPolynomial && continue
        pNULL = P(Int[])
        p0 = P([0])
        p1 = P([1,0,0,0,0,0,0,0,0,0,0,0,0,0])
        p2 = P([1,1,0,0])
        p3 = P([1,2,1,0,0,0,0])
        p4 = P([1,3,3,1,0,0])
        p5 = P([1,4,6,4,1,0,0,0,0,0,0,0,0,0,0,0,0,0])
        pN = P([276,3,87,15,24,0])
        pR = P([3 // 4, -2 // 1, 1 // 1])

        c = [1, 2, 3, 4]
        p = P(c)

        der = derivative(p)
        @test coeffs(der) ==ᵗ⁰ [2, 6, 12]
        int = integrate(der, 1)
        @test coeffs(int) ==ᵗ⁰ c


        @test derivative(pR) == P([-2 // 1,2 // 1])
        @test derivative(p3) == P([2,2])
        @test derivative(p1) == derivative(p0) == derivative(pNULL) == pNULL
        @test_throws ArgumentError derivative(pR, -1)
        @test integrate(P([1,1,0,0]), 0, 2) == 4.0

        @test derivative(integrate(pN)) ==ᵟ pN
        @test integrate(pNULL, 1) ==ᵟ p1
        rc = Rational{Int64}[1,2,3]
        @test integrate(P(rc)) == P{eltype(rc)}([0, 1, 1, 1])


        P <: FactoredPolynomial && continue

        for i in 1:10
            p = P(rand(1:5, 6))
            @test degree(truncate(p - integrate(derivative(p)), atol=1e-13)) <= 0
            @test degree(truncate(p - derivative(integrate(p)), atol=1e-13)) <= 0
            end

        # Handling of `NaN`s
        p     = P([NaN, 1, 5])
        pder  = derivative(p)
        pint  = integrate(p)

        @test isnan(p(1)) # p(1) evaluates to NaN
        @test isequal(pder, P([NaN]))
        @test isequal(pint, P([NaN]))

        c = 0.0im
        pint  = integrate(p, c)
        @test isequal(pint, P{promote_type(eltype(p), typeof(c)), :x}([NaN]))

        # Issue with overflow and polyder Issue #159
        @test derivative(P(BigInt[0, 1])^100, 100) == P(factorial(big(100)))
    end
end

@testset "Elementwise Operations" begin
    for P in Ps
        p1  = P([1, 2])
        p2  = P([3, 1.])
        p   = [p1, p2]
        q   = [3, p1]
        if !isimmutable(p1)
            @test q isa Vector{typeof(p1)}
            @test p isa Vector{typeof(p2)}
        else
            @test q isa Vector{P{eltype(p1),:x}} # ImmutablePolynomial{Int64,N} where {N}, different  Ns
            @test p isa Vector{P{eltype(p2),:x}} # ImmutablePolynomial{Int64,N} where {N}, different  Ns
        end



        psum  = p .+ 3
        pprod = p .* 3
        pmin  = p .- 3
        @test psum  isa Vector{typeof(p2)}
        @test pprod isa Vector{typeof(p2)}
        @test pmin  isa Vector{typeof(p2)}
    end
end

@testset "Chop and Truncate" begin
    # chop and truncate
    for P in Ps
        P <: FactoredPolynomial && continue
        if P == Polynomial
            p = P([1, 1, 1, 1])
            coeffs(p)[end] = 0
            @assert coeffs(p) == [1, 1, 1, 0]
            p = chop(p)
        else
            p = P([1, 1, 1, 0])
        end

        @test coeffs(p) ==ᵗ⁰ [1, 1, 1]
        ## truncation
        p1 = P([1,1] / 10)
        p2 = P([1,2] / 10)
        p3 = P([1,3] / 10)
        psum = p1 + p2 - p3
        @test degree(psum) == 1         # will have wrong degree
        @test degree(truncate(psum)) == 0 # the degree should be correct after truncation

        @test truncate(P([2,1]), rtol = 1 / 2, atol = 0) == P([2])
        @test truncate(P([2,1]), rtol = 1, atol = 0)   == P([0])
        @test truncate(P([2,1]), rtol = 0, atol = 1)   == P([2])

        pchop = P([1, 2, 3, 0, 0, 0])
        pchopped = chop(pchop)
        @test roots(pchop) == roots(pchopped)

    end
end


@testset "As matrix elements" begin

    for P in Ps
        p = P([1,2,3], :x)
        A = [1 p; p^2 p^3]
        @test !issymmetric(A)
        @test issymmetric(A*transpose(A))
        diagm(0 => [1, p^3], 1=>[p^2], -1=>[p])
    end

    # issue 206 with mixed variable types and promotion
    for P in Ps
        λ = P([0,1],:λ)
        A = [1 λ; λ^2 λ^3]
        @test A ==  diagm(0 => [1, λ^3], 1=>[λ], -1=>[λ^2])
        @test all([1 -λ]*[λ^2 λ; λ 1] .== 0)
        @test [λ 1] + [1 λ] == (λ+1) .* [1 1] # (λ+1) not a number, so we broadcast
    end

    # issue 312; using mixed polynomial types withing arrays and promotion
    P′ = Polynomial
    r,s = P′([1,2], :x), P′([1,2],:y)
    function _test(x, T,X)
        U = eltype(x)
        Polynomials.constructorof(U) == T && Polynomials.indeterminate(U) == X
    end
    meths = (Base.vect, Base.vcat, Base.hcat)
    for P in (Polynomial, ImmutablePolynomial, SparsePolynomial, LaurentPolynomial)

        p,q = P([1,2], :x), P([1,2], :y)
        P′′ = P == LaurentPolynomial ? P : P′ # different promotion rule

        # * should promote to Polynomial type if mixed (save Laurent Polynomial)
        @testset "promote mixed polys" begin
            for m ∈ meths
                @test _test(m(p,p), P, :x)
                @test _test(m(p,r), P′′, :x)
            end

            @test _test(Base.hvcat((2,1), p, r,[p r]), P′′, :x)

        end

        # * numeric constants should promote to a polynomial, when mixed
        @testset "promote numbers to poly" begin
            for m ∈ meths
                @test _test(m(p,1), P, :x)
                @test _test(m(1,p), P, :x)
                @test _test(m(1,1,p), P, :x)
                @test _test(m(p,1,1), P, :x)
            end

            @test _test(Base.hvcat((3,1), 1, p, r,[1 p r]), P′′, :x)
        end

        # * non-constant polynomials must share the same indeterminate
        @testset "non constant polys share same X" begin
            for m ∈ meths
                @test_throws ArgumentError m(p,q)
                @test_throws ArgumentError m(p,s)
            end

            @test_throws ArgumentError Base.hvcat((2,1), p, q,[p q])
        end


        # * constant polynomials are treated as `P{T,X}`, not elements of `T`
         @testset "constant polys" begin
            for m ∈ meths
                @test _test(m(one(p),1), P, :x)
                @test _test(m(1,one(p)), P, :x)
                @test _test(m(1,1,one(p)), P, :x)
                @test _test(m(one(p),1,1), P, :x)
            end

            @test _test(Base.hvcat((3,1), 1, p, r,[1 p r]), P′′, :x)
        end

        # * Promotion can be forced to mix constant-polynomials
        @testset "Use typed constructor to mix constant polynomals" begin
            𝑷,𝑸 = P{Int,:x}, P{Int,:y} # not typeof(p),... as Immutable carries N
            @test_throws ArgumentError [one(p), one(q)]
            @test eltype(𝑷[one(p), one(q)]) == 𝑷
            @test eltype(𝑸[one(p), one(q)]) == 𝑸
            @test eltype(𝑷[one(p); one(q)]) == 𝑷
            @test eltype(𝑸[one(p); one(q)]) == 𝑸
            @test eltype(𝑷[one(p)  one(q)]) == 𝑷
            @test eltype(𝑸[one(p)  one(q)]) == 𝑸

            @test_throws ArgumentError [1 one(p);
                                        one(p) one(q)]
            @test eltype(𝑷[1 one(p); one(p) one(q)]) == 𝑷
            @test eltype(𝑸[1 one(p); one(p) one(q)]) == 𝑸
        end

        @testset "hvcat" begin
            p,q = P([1,2],:x), P([1,2],:y)

            q1 = [q 1]
            q11 = [one(q) 1]

            @test_throws ArgumentError hvcat((2,1), 1, p, q1)

            @test_throws ArgumentError [1 p; q11]
            @test_throws ArgumentError hvcat((2,1), 1, p, q11)

            𝑷 = P{Int,:x}
            @test eltype(𝑷[1 p; q11]) == 𝑷
            @test eltype(Base.typed_hvcat(𝑷, (2, 1), 1, p, q11)) == 𝑷
        end

    end


end

@testset "Linear Algebra" begin
    for P in Ps
        p = P([3, 4])
        @test norm(p) == 5
        p = P([-1, 3, 5, -2])
        @test norm(p) ≈ 6.244997998398398
        p = P([1 - 1im, 2 - 3im])
        p2 = conj(p)
        @test coeffs(p2) ==ᵗ⁰ [1 + 1im, 2 + 3im]
        @test transpose(p) == p
        !isimmutable(p) &&  @test transpose!(p) == p
        @test adjoint(Polynomial(im)) == Polynomial(-im) # issue 215
        @test conj(Polynomial(im)) == Polynomial(-im) # issue 215

        @test norm(P([1., 2.])) == norm([1., 2.])
        @test norm(P([1., 2.]), 1) == norm([1., 2.], 1)
    end


    ## Issue #225 and different meanings for "conjugate"
    P = LaurentPolynomial
    p = P(rand(Complex{Float64}, 4), -1)
    z = rand(Complex{Float64})
    s = imag(z)*im
    @test conj(p)(z) ≈ (conj ∘ p ∘ conj)(z)
    @test Polynomials.paraconj(p)(z) ≈ (conj ∘ p ∘ conj ∘ inv)(z)
    @test Polynomials.cconj(p)(s) ≈ (conj ∘ p)(s)

end

@testset "Indexing" begin
    # Indexing
    for P in Ps

        # getindex
        p = P([-1, 3, 5, -2])
        @test p[0] ≈ -1
        @test p[[1, 2]] ==ᵗ⁰ [3, 5]
        @test p[1:2] ==ᵗ⁰ [3, 5]
        @test p[:] ==ᵗ⁰ [-1, 3, 5, -2]

        # setindex
        if !(isimmutable(p) || (P <: FactoredPolynomial))
            p1  = P([1,2,1])
            p1[5] = 1
            @test p1[5] == 1
            @test p1 == P([1,2,1,0,0,1])

            @test p[end] == coeffs(p)[end]

            if P != SparsePolynomial
                p[1] = 2
                @test coeffs(p)[2] == 2
                p[2:3] = [1, 2]
                @test coeffs(p)[3:4] == [1, 2]
                p[0:1] = 0
                @test coeffs(p)[1:2] ==ᵗ⁰ [0, 0]

                p[:] = 1
                @test coeffs(p) ==ᵗ⁰ ones(4)
            end

            p[:] = 0
            @test chop(p) ≈ zero(p)
        end

        p1 = P([1,2,0,3])
        for term in p1
            @test isa(term, eltype(p1))
        end

        !(P <: FactoredPolynomial) && @test eltype(p1) == Int
        for P in Ps
            p1 = P([1,2,0,3])
            @test eltype(collect(p1)) <: eltype(p1)
            @test eltype(collect(Float64, p1)) <: Float64
            @test_throws InexactError collect(Int, P([1.2]))
        end

        p1 = P([1,2,0,3])
        @test length(collect(p1)) == degree(p1) + 1

        @test [p1[idx] for idx in eachindex(p1)] ==ᵗᶻ [1,2,0,3]
    end
end

@testset "Iteration" begin
    p, ip, lp, sp = ps = (Polynomial([1,2,0,4]), ImmutablePolynomial((1,2,0,4)),
                          LaurentPolynomial([1,2,0,4], -2), SparsePolynomial(Dict(0=>1, 1=>2, 3=>4)))
    for pp ∈ ps
        # iteration
        @test all(collect(pp) .== coeffs(pp))

        # keys, values, pairs
        ks, vs, kvs = keys(pp), values(pp), pairs(pp)
        if !isa(pp, SparsePolynomial)
            @test first(ks) == firstindex(pp)
            @test first(vs) == pp[first(ks)]
            @test length(vs) == length(coeffs(pp))
            @test first(kvs) == (first(ks) => first(vs))
        else
            @test first(sort(collect(ks))) == firstindex(pp)
            @test length(vs) == length(pp.coeffs)
        end

        ## monomials
        if !isa(pp, SparsePolynomial)
            i = firstindex(pp)
            @test first(Polynomials.monomials(pp)) == pp[i] * Polynomials.basis(pp,i)
        else
            @test first(Polynomials.monomials(pp)) ∈ [pp[i] * Polynomials.basis(pp,i) for i ∈ keys(pp)]
        end
    end

end


@testset "Copying" begin
    for P in Ps
        pcpy1 = P([1,2,3,4,5], :y)
        pcpy2 = copy(pcpy1)
        @test pcpy1 == pcpy2
    end
end

@testset "GCD" begin
    for P in Ps
        p1 = P([2.,5.,1.])
        p2 = P([1.,2.,3.])

        @test degree(gcd(p1, p2)) == 0          # no common roots
        @test degree(gcd(p1, P(5))) == 0          # ditto
        @test degree(gcd(p1, P(eps(0.)))) == 0          # ditto
        @test degree(gcd(p1, P(0))) == degree(p1) # P(0) has the roots of p1
        @test degree(gcd(p1 + p2 * 170.10734737144486, p2)) == 0          # see, c.f., #122



        p1 = fromroots(P, [1.,2.,3.])
        p2 = fromroots(P, [1.,2.,6.])
        res = roots(gcd(p1, p2))
        @test 1. ∈ res
        @test 2. ∈ res
    end


    # issue 240
    P = Polynomial

    a = P([0.8457170323029561, 0.47175077674705257,  0.9775441940117577]);
    b = P([0.5410010714904849, 0.533604905984294]);
    d = P([0.5490673726445683, 0.15991109487875477]);
    @test degree(gcd(a*d,b*d)) == 0
    @test degree(gcd(a*d, b*d, atol=sqrt(eps()))) > 0
    @test  degree(gcd(a*d,b*d, method=:noda_sasaki)) == degree(d)
    @test_skip degree(gcd(a*d,b*d, method=:numerical)) == degree(d) # issues on some architectures
    l,m,n = (5,5,5) # realiable, though for larger l,m,n only **usually** correct
    u,v,w = fromroots.(rand.((l,m,n)))
    @test degree(gcd(u*v, u*w, method=:numerical)) == degree(u)

    # Example of Zeng
    x = variable(P{Float64})
    p = (x+10)*(x^9 + x^8/3 + 1)
    q = (x+10)*(x^9 + x^8/7 - 6//7)

    @test degree(gcd(p,q)) == 0
    (@test degree(gcd(p,q, method=:noda_sasaki)) == 1)
    @test degree(gcd(p,q, method=:numerical)) == 1

    # more bits don't help Euclidean
    x = variable(P{BigFloat})
    p = (x+10)*(x^9 + x^8/3 + 1)
    q = (x+10)*(x^9 + x^8/7 - 6//7)
    @test degree(gcd(p,q)) == 0

    # Test 1 of Zeng
    x =  variable(P{Float64})
    alpha(j,n) = cos(j*pi/n)
    beta(j,n) = sin(j*pi/n)
    r1, r2 = 1/2, 3/2
    U(n) = prod( (x-r1*alpha(j,n))^2 + r1^2*beta(j,n)^2 for j in 1:n)
    V(n) = prod( (x-r2*alpha(j,n))^2 + r2^2*beta(j,n)^2 for j in 1:n)
    W(n) = prod( (x-r1*alpha(j,n))^2 + r1^2*beta(j,n)^2 for j in (n+1):2n)
    for n in 2:2:20
        p = U(n) * V(n); q = U(n) * W(n)
        @test degree(gcd(p,q, method=:numerical)) == degree(U(n))
    end

    # Test 5 of Zeng
    x =  variable(P{Float64})
    for ms in ((2,1,1,0), (3,2,1,0), (4,3,2,1), (5,3,2,1), (9,6,4,2),
               (20, 14, 10, 5), (80,60,40,20), (100,60,40,20)
               )

        p = prod((x-i)^j for (i,j) in enumerate(ms))
        dp = derivative(p)
        @test degree(gcd(p,dp, method=:numerical)) == sum(max.(ms .- 1, 0))
    end

    # fussy pair
    x =  variable(P{Float64})
    for n in (2,5,10,20,50, 100)
        p = (x-1)^n * (x-2)^n * (x-3)
        q = (x-1) * (x-2) * (x-4)
        @test degree(gcd(p,q, method=:numerical)) == 2
    end

    # check for fixed k
    p = fromroots(P, [2,3,4])
    q = fromroots(P, [3,4,5])
    out = Polynomials.ngcd(p,q)
    out1 = Polynomials.ngcd(p,q,1)
    out3 = Polynomials.ngcd(p,q,3)
    @test out.Θ <= out1.Θ
    @test out.Θ <= out3.Θ

    # check for correct output if degree p < degree q
    x = variable(P{Float64})
    p = -18.0 - 37.0*x - 54.0*x^2 - 36.0*x^3 - 16.0*x^4
    q = 2.0 + 5.0*x + 8.0*x^2 + 7.0*x^3 + 4.0*x^4 + 1.0*x^5
    out = Polynomials.ngcd(p,q)
    @test out.u * out.v ≈ p

    # check for canceling of x^k terms
    x = variable(P{Float64})
    p,q = x^2 + 1, x^2 - 1
    for j ∈ 0:2
        for k ∈ 0:j
            out = Polynomials.ngcd(x^j*p, x^k*q)
            @test out.u == x^k
        end
    end
end

@testset "Showing" begin

    # customized printing with printpoly
    function printpoly_to_string(args...; kwargs...)
        buf = IOBuffer()
        printpoly(buf, args...; kwargs...)
        return String(take!(buf))
    end

    p = Polynomial{Rational}([1, 4])
    @test sprint(show, p) == "Polynomial(1//1 + 4//1*x)"

    p = Polynomial{Rational{Int}}([1, 4])
    @test sprint(show, p) == "Polynomial(1//1 + 4//1*x)"

    for P in (Polynomial, ImmutablePolynomial)
        p = P([1, 2, 3])
        @test sprint(show, p) == "$P(1 + 2*x + 3*x^2)"

        p = P([1.0, 2.0, 3.0])
        @test sprint(show, p) == "$P(1.0 + 2.0*x + 3.0*x^2)"

        p = P([1 + 1im, -2im])
        @test sprint(show, p) == "$P(1 + im - 2im*x)"


        p = P([1,2,3,1])  # leading coefficient of 1
        @test repr(p) == "$P(1 + 2*x + 3*x^2 + x^3)"
        p = P([1.0, 2.0, 3.0, 1.0])
        @test repr(p) == "$P(1.0 + 2.0*x + 3.0*x^2 + 1.0*x^3)"
        p = P([1, im])
        @test repr(p) == "$P(1 + im*x)"
        p = P([1 + im, 1 - im, -1 + im, -1 - im])# minus signs
        @test repr(p) == "$P(1 + im + (1 - im)x - (1 - im)x^2 - (1 + im)x^3)"
        p = P([1.0, 0 + NaN * im, NaN, Inf, 0 - Inf * im]) # handle NaN or Inf appropriately
        @test repr(p) == "$P(1.0 + NaN*im*x + NaN*x^2 + Inf*x^3 - Inf*im*x^4)"

        p = P([1,2,3])

        @test repr("text/latex", p) == "\$1 + 2\\cdot x + 3\\cdot x^{2}\$"
        p = P([1 // 2, 2 // 3, 1])
        @test repr("text/latex", p) == "\$\\frac{1}{2} + \\frac{2}{3}\\cdot x + x^{2}\$"
        p = P([complex(1,1),complex(0,1),complex(1,0),complex(1,1)])
        @test repr("text/latex", p) == "\$1 + i + i\\cdot x + x^{2} + (1 + i)x^{3}\$"

        @test printpoly_to_string(P([1,2,3], "y")) == "1 + 2*y + 3*y^2"
        @test printpoly_to_string(P([1,2,3], "y"), descending_powers = true) == "3*y^2 + 2*y + 1"
        @test printpoly_to_string(P([2, 3, 1], :z), descending_powers = true, offset = -2) == "1 + 3*z^-1 + 2*z^-2"
        @test printpoly_to_string(P([-1, 0, 1], :z), offset = -1, descending_powers = true) == "z - z^-1"
        @test printpoly_to_string(P([complex(1,1),complex(1,-1)]),MIME"text/latex"()) == "1 + i + (1 - i)x"
    end

    ## closed issues
    ## issue 275 with compact mult symbol
    p = Polynomial([1.234567890, 2.34567890])
    io=IOBuffer(); printpoly(io, p, compact=true); @test String(take!(io)) == "1.23457 + 2.34568*x"
    io=IOBuffer(); printpoly(io, p, compact=true, mulsymbol=""); @test String(take!(io)) == "1.23457 + 2.34568x"

    ## issue 278 with complex
    @test printpoly_to_string(Polynomial([1 + im, 1, 2, im, 2im, 1+im, 1-im])) == "1 + im + x + 2*x^2 + im*x^3 + 2im*x^4 + (1 + im)x^5 + (1 - im)x^6"

    ## issue #320 (fix was broken)
    @test printpoly_to_string(Polynomial(BigInt[1,0,1], :y)) == "1 + y^2"
end

@testset "Plotting" begin
    p = fromroots([-1, 1]) # x^2 - 1
    rec = apply_recipe(Dict{Symbol,Any}(), p)
    @test rec[1].plotattributes[:label] == "-1 + x^2"
    @test rec[1].plotattributes[:xlims] == (-1.4, 1.4)


    rec = apply_recipe(Dict{Symbol,Any}(), p, -1, 1)
    @test rec[1].plotattributes[:label] == "-1 + x^2"

    p = ChebyshevT([1,1,1])
    rec = apply_recipe(Dict{Symbol,Any}(), p)
    @test match(r"T_0", rec[1].plotattributes[:label]) !== nothing
    @test rec[1].plotattributes[:xlims] == (-1.0, 1.0) # uses domain(p)
end

@testset "Promotion"  begin

    # Test different types work together
    for P₁ in Ps
        for   P₂ in Ps
            p₁, p₂ = P₁(rand(1:5, 4)), P₂(rand(1:5, 5))
            p₁ + p₂
            p₁ * p₂

            p₁, p₂ = P₁(rand(1:5, 4)), P₂(5) # constant
            p₁ + p₂
            p₁ * p₂

            p₁, p₂ = P₁(rand(1:5, 4)), P₂(5, :y) # constant, but wrong variable
            if !(promote_type(P₁, P₂) <: Polynomial || promote_type(P₁, P₂) <: Polynomials.StandardBasisPolynomial)
                p₁ + p₂
                p₁ * p₂
            end
        end
    end

    # P{T}(vector{S}) will promote to P{T}
    for Ts in ((Int32, Int,  BigInt),
               (Int,  Rational{Int}, Float64),
               (Float32, Float64, BigFloat)
              )

        n = length(Ts)
        for i in 1:n-1
            T1,T2 = Ts[i],Ts[i+1]
            for P in Ps
                P <: FactoredPolynomial && continue
                if !isimmutable(P)
                    p = P{T2}(T1.(rand(1:3,3)))
                    @test typeof(p) == P{T2, :x}
                else
                    N = 3
                    p = P{T2}(T1.(rand(1:3,N)))
                    @test typeof(p) == P{T2,:x, N}
                end
            end

        end
    end

    # test P{T}(...) is P{T} (not always the case for FactoredPolynomial)
    for P in Ps
        P <: FactoredPolynomial && continue
        if !isimmutable(P)
            for  T in (Int32, Int64, BigInt)
                p₁ =  P{T}(Float64.(rand(1:3,5)))
                @test typeof(p₁) == P{T,:x} # conversion works
                @test_throws InexactError  P{T}(rand(5))
            end
        else
            for  T in (Int32, Int64, BigInt)
                N = 5
                p₁ =  P{T}(Float64.(rand(1:3,5)))
                @test typeof(p₁) == P{T,:x,5} # conversion works
                @test_throws InexactError  P{T}(rand(5))
            end
        end
    end
end

import MutableArithmetics
const MA = MutableArithmetics

function alloc_test(f, n)
    f() # compile
    @test n == @allocated f()
end

@testset "Mutable arithmetics" begin
    d = m = n = 4
    p(d) = Polynomial(big.(1:d))
    z(d) = Polynomial([zero(BigInt) for i in 1:d])
    A = [p(d) for i in 1:m, j in 1:n]
    b = [p(d) for i in 1:n]
    c = [z(2d - 1) for i in 1:m]
    buffer = MA.buffer_for(MA.add_mul, typeof(c), typeof(A), typeof(b))
    @test buffer isa BigInt
    c = [z(2d - 1) for i in 1:m]
    MA.buffered_operate!(buffer, MA.add_mul, c, A, b)
    @test c == A * b
    @test c == MA.operate(*, A, b)
    @test 0 == @allocated MA.buffered_operate!(buffer, MA.add_mul, c, A, b)
end<|MERGE_RESOLUTION|>--- conflicted
+++ resolved
@@ -388,13 +388,8 @@
         pN = P([276,3,87,15,24,0])
         pR = P([3 // 4, -2 // 1, 1 // 1])
 
-<<<<<<< HEAD
         # type stability of the default constructor without variable name
         if !(P ∈ (LaurentPolynomial, ImmutablePolynomial, FactoredPolynomial))
-=======
-        # type stability of the default constructor with/without variable name
-        if P !== ImmutablePolynomial
->>>>>>> 9a6d167f
             @inferred P([1, 2, 3])
             @inferred P([1,2,3], Polynomials.Var(:x))
         end
