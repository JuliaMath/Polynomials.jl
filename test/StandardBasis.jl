--- conflicted
+++ resolved
@@ -480,16 +480,15 @@
                 @inferred p/2
                 @inferred p + q
                 @inferred p * q
-                @inferred p^2
+                P != ImmutablePolynomial && @inferred p^2
+                P != ImmutablePolynomial && @inferred p^3
             end
         end
 
-        if P != Polynomial # XXX
-            @testset "integrate/differentiation" begin
-                p = P(x)
-                @inferred integrate(p)
-                @inferred derivative(p)
-            end
+        @testset "integrate/differentiation" begin
+            p = P(x)
+            @inferred integrate(p)
+            @inferred derivative(p)
         end
 
     end
@@ -1085,24 +1084,10 @@
         c = [1, 2, 3, 4]
         p = P(c)
 
-        der = if P == ImmutablePolynomial # poor inference
-            derivative(p)
-        else
-            @inferred derivative(p)
-        end
+        der = derivative(p)
         @test coeffs(der) ==ᵗ⁰ [2, 6, 12]
-<<<<<<< HEAD
-        int = integrate(der, 1)
-        @test coeffs(int)[2:end] ==ᵗ⁰ c[2:end]
-=======
-        int = if P == ImmutablePolynomial
-            integrate(der, 1)
-        else
-            @inferred integrate(der, 1)
-        end
+        int = @inferred integrate(der, 1)
         @test coeffs(int) ==ᵗ⁰ c
->>>>>>> f4d90d96
-
 
         @test derivative(pR) == P([-2 // 1,2 // 1])
         @test derivative(p3) == P([2,2])
@@ -1742,11 +1727,11 @@
     @testset "negative indices" begin
         d = Dict(-2=>4, 5=>10)
         p = SparsePolynomial(d)
+        q = LaurentPolynomial(p)
         @test length(p) == 8
         @test firstindex(p) == -2
         @test lastindex(p) == 5
         @test eachindex(p) == -2:5
-        q = LaurentPolynomial(p)
         @test p == q
         @test SparsePolynomial(q) == p
         @test_throws ArgumentError Polynomial(p)
