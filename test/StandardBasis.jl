using LinearAlgebra
using OffsetArrays, StaticArrays
import Polynomials: indeterminate
## Test standard basis polynomials with (nearly) the same tests

#   compare upto trailing  zeros
function  upto_tz(as, bs)
    n,m = findlast.(!iszero, (as,bs))
    n == m || return false
    isnothing(n) &&  return true
    for i in 1:n
        !(as[i] ≈ bs[i]) && return false
    end
    true
end

upto_z(as, bs) = upto_tz(filter(!iszero,as), filter(!iszero,bs))

# compare upto trailing zeros infix operator
==ᵗ⁰(a,b) = upto_tz(a,b)
==ᵗᶻ(a,b) = upto_z(a,b)

==ᵟ(a,b) = (a == b)
==ᵟ(a::FactoredPolynomial, b::FactoredPolynomial) = a ≈ b

Ps = (ImmutablePolynomial, Polynomial, SparsePolynomial, LaurentPolynomial, FactoredPolynomial)

isimmutable(p::P) where {P} = P <: ImmutablePolynomial
isimmutable(::Type{<:ImmutablePolynomial}) = true

@testset "Construction" begin
    @testset for coeff in Any[
          Int64[1, 1, 1, 1],
          Float32[1, -4, 2],
          ComplexF64[1 - 1im, 2 + 3im],
          [3 // 4, -2 // 1, 1 // 1]
         ]

        @testset for P in Ps
            p = P(coeff)
            @test coeffs(p) ==ᵗ⁰ coeff
            @test degree(p) == length(coeff) - 1
            @test indeterminate(p) == :x
            P == Polynomial && @test length(p) == length(coeff)
            P == Polynomial && @test size(p) == size(coeff)
            P == Polynomial && @test size(p, 1) == size(coeff, 1)
            P == Polynomial && @test typeof(p).parameters[1] == eltype(coeff)
            if !(eltype(coeff) <: Real && P == FactoredPolynomial) # roots may be complex
                @test eltype(p) == eltype(coeff)
            end
            @test all([-200, -0.3, 1, 48.2] .∈ Polynomials.domain(p))

            ## issue #316
            @test_throws InexactError P{Int,:x}([1+im, 1])
            @test_throws InexactError P{Int}([1+im, 1], :x)
            @test_throws InexactError P{Int,:x}(1+im)
            @test_throws InexactError P{Int}(1+im)

            ## issue #395
            v = [1,2,3]
            @test P(v) == P(v,:x) == P(v,'x') == P(v,"x") == P(v, Polynomials.Var(:x))
        end
    end
end

@testset "Mapdomain" begin
    @testset for P in Ps
        x = -30:20
        mx = mapdomain(P, x)
        @test mx == x

        x = 0.5:0.01:0.6
        mx = mapdomain(P, x)
        @test mx == x
    end
end

# Custom offset vector type to test constructors
struct ZVector{T,A<:AbstractVector{T}} <: AbstractVector{T}
    x :: A
    offset :: Int
    function ZVector(x::AbstractVector)
        offset = firstindex(x)
        new{eltype(x),typeof(x)}(x, offset)
    end
end
Base.parent(z::ZVector) = z.x
Base.size(z::ZVector) = size(parent(z))
Base.axes(z::ZVector) = (OffsetArrays.IdentityUnitRange(0:size(z,1)-1),)
Base.getindex(z::ZVector, I::Int) = parent(z)[I + z.offset]

@testset "Other Construction" begin
    @testset for P in Ps

        # Leading 0s
        p = P([1, 2, 0, 0])
        @test coeffs(p) ==ᵗ⁰ [1, 2]
        P == Polynomial && @test length(p) == 2

        # different type
        p = P{Float64}(ones(Int32, 4))
        @test coeffs(p) ==ᵗ⁰ ones(Float64, 4)

        p = P(30)
        @test coeffs(p) ==ᵗ⁰ [30]

        p = zero(P{Int})
        @test coeffs(p) ==ᵗ⁰ [0]

        p = one(P{Int})
        @test coeffs(p) ==ᵗ⁰ [1]

        pNULL = P(Int[])
        @test iszero(pNULL)
        P != LaurentPolynomial && @test degree(pNULL) == -1

        p0 = P([0])
        @test iszero(p0)
        P != LaurentPolynomial && @test degree(p0) == -1

        # P(2) is  2 (not  2p₀)  connvert(Polynomial, P(s::Number)) = Polynomial(s)
        @test convert(Polynomial, P(2)) ≈ Polynomial(2)
        @test P(2)  ≈ 2*one(P)

        # variable(), P() to generate `x` in given basis
        @test degree(variable(P)) == 1
        @test variable(P)(1) == 1
        @test degree(P()) == 1
        @test P()(1) == 1
        @test variable(P, :y) == P(:y)

        # test degree, isconstant
        P != LaurentPolynomial &&  @test degree(zero(P)) ==  -1
        @test degree(one(P)) == 0
        @test degree(P(1))  ==  0
        @test degree(P([1]))  ==  0
        @test degree(P(:x)) ==  1
        @test degree(variable(P)) == 1
        @test degree(Polynomials.basis(P,5)) == 5
        @test Polynomials.isconstant(P(1))
        @test !Polynomials.isconstant(variable(P))
    end
end

@testset "Non-number type" begin
    conv = Polynomials.conv
    @testset "T=Polynomial{Int,:y}" begin
        @testset for P in (Polynomial,)

            T = P{Int, :y}
            a,b,c = T([1]), T([1,2]), T([1,2,3])
            p = P([a,b,c])
            q = P([a,b])
            s = 2
            d = c

            # scalar product
            @test s*p == P([s*cᵢ for cᵢ ∈ [a,b,c]])
            @test p*s == P([cᵢ*s for cᵢ ∈ [a,b,c]])
            @test_throws ArgumentError d*p == P([d*cᵢ for cᵢ ∈ [a,b,c]]) # can't fix
            @test_throws ArgumentError p*d == P([cᵢ*d for cᵢ ∈ [a,b,c]]) # can't fix

            # poly add
            @test +p == p
            @test p + q == P([a+a,b+b,c])
            @test p - q == P([a-a,b-b,c])
            @test p - p == P([0*a])

            # poly mult
            @test p * q == P(conv([a,b,c], [a,b]))
            @test q * p == P(conv([a,b], [a,b, c]))

            # poly powers
            @test p^2 == p * p

            # evalution
            @test p(s) == a + b * s + c * s * s
            @test p(c) == a + b * c + c * c * c

            # ∂, ∫
            @test derivative(p) == P([b, 2c])
            @test integrate(p) == P([0*a, a, b/2, c/3])

            # matrix element
            pq = [p q]
            @test pq[1] == p
            @test pq[2] == q

            # implicit promotion
            @test p + s == P([a+s, b, c])
            @test_throws Union{ArgumentError, MethodError} p + d == P([a+d, b, c]) # can't fix
            @test p + P([d]) == P([a+d,b,c])

            ps = [p s]
            @test ps[1] == p
            @test ps[2] == s
        end
    end

    @testset "T=Matrix (2x2)" begin
        @testset for P ∈ (Polynomial, ImmutablePolynomial)
            a,b,c = [1 0; 1 1], [1 0; 2 1], [1 0; 3 1]
            p = P([a,b,c])
            q = P([a,b])
            s = 2
            d = [4 1; 1 0]

            # scalar product
            @test s*p == P([s*cᵢ for cᵢ ∈ [a,b,c]])
            @test p*s == P([cᵢ*s for cᵢ ∈ [a,b,c]])
            @test d*p == P([d*cᵢ for cᵢ ∈ [a,b,c]])
            @test p*d == P([cᵢ*d for cᵢ ∈ [a,b,c]])

            # poly add
            @test +p == p
            @test p + q == P([a+a,b+b,c])
            @test p - q == P([a-a,b-b,c])
            @test_throws MethodError p - p == P([0*a])  # no zeros to make zero polynomial

            # poly mult
            @test p * q == P(conv([a,b,c], [a,b]))
            @test q * p == P(conv([a,b], [a,b, c]))

            # poly powers
            @test p^2 == p * p

            # evalution
            @test p(s) == a + b * s + c * s * s
            @test p(c) == a + b * c + c * c * c

            # ∂, ∫
            @test derivative(p) == P([b, 2c])
            @test integrate(p) == P([0*a, a, b/2, c/3])

            # matrix element
            @test [p q][1] == p
            @test [p q][2] == q

            # implicit promotion
            @test_throws MethodError p + s == P([a+s, b, c]) # OK, no a + s
            @test p + d == P([a+d, b, c])
            @test p + P([d]) == P([a+d,b,c])

            @test_throws MethodError [p s][1] == p # no promotion T(s)
            @test_throws MethodError [p s][2] == s
        end
    end


    @testset "T=Vector{Int}" begin
        @testset for P ∈ (Polynomial, ImmutablePolynomial)
            a,b,c = [1,0,0], [1,1,0], [1,1,1]
            p = P([a,b,c])
            q = P([a,b])
            s = 2
            d = [1,2,3]

            # scalar product
            @test s*p == P([s*cᵢ for cᵢ ∈ [a,b,c]])
            @test p*s == P([cᵢ*s for cᵢ ∈ [a,b,c]])
            @test_throws MethodError d*p == P([d*cᵢ for cᵢ ∈ [a,b,c]]) # Ok, no * for T
            @test_throws MethodError p*d == P([cᵢ*d for cᵢ ∈ [a,b,c]]) # Ok, no * for T

            # poly add
            @test +p == p
            @test p + q == P([a+a,b+b,c])
            @test p - q == P([a-a,b-b,c])
            @test_throws MethodError p - p == P([0*a])  # no zero(T) to make zero polynomial

            # poly mult
            @test_throws MethodError p * q == P(conv([a,b,c], [a,b])) # Ok, no * for T
            @test_throws MethodError q * p == P(conv([a,b], [a,b, c])) # Ok, no * for T

            # poly powers
            @test_throws MethodError p^2 == p * p # Ok, no * for T

            # evalution
            @test p(s) == a + b * s + c * s * s
            @test_throws MethodError p(c) == a + b * c + c * c * c # OK, no b * c

            # ∂, ∫
            @test derivative(p) == P([b, 2c])
            @test integrate(p) == P([0*a, a, b/2, c/3])


            # matrix element
            @test [p q][1] == p
            @test [p q][2] == q

            # implicit promotion
            @test_throws MethodError p + s == P([a+s, b, c])  # OK, no a + s
            @test  p + d == P([a+d, b, c])
            @test p + P([d]) == P([a+d,b,c])

            @test_throws MethodError [p s][1] == p # no promotion T(s)
            @test_throws MethodError [p s][2] == s
        end
    end


    # eval(quote
    #      using StaticArrays
    #      end)
        @testset "T=SA" begin
            @testset for P ∈ (Polynomial, ImmutablePolynomial )
                a,b,c = SA[1 0; 1 1], SA[1 0; 2 1], SA[1 0; 3 1]
                p = P([a,b,c])
                q = P([a,b])
                s = 2
                d = SA[4 1; 1 0]

                # scalar product
                @test s*p == P([s*cᵢ for cᵢ ∈ [a,b,c]])
                @test p*s == P([cᵢ*s for cᵢ ∈ [a,b,c]])
                @test d*p == P([d*cᵢ for cᵢ ∈ [a,b,c]])
                @test p*d == P([cᵢ*d for cᵢ ∈ [a,b,c]])

                # poly add
                @test +p == p
                @test p + q == P([a+a,b+b,c])
                @test p - p == P([0*a])

                # poly mult
                @test p * q == P(conv([a,b,c], [a,b]))
                @test q * p == P(conv([a,b], [a,b, c]))

                # poly powers
                @test p^2 == p * p


                # evalution
                @test p(s) == a + b * s + c * s * s
                @test p(c) == a + b * c + c * c * c

                # ∂, ∫
                @test derivative(p) == P([b, 2c])
                @test integrate(p) == P([0*a, a, b/2, c/3])

                # matrix element
                @test [p q][1] == p
                @test [p q][2] == q

                # implicit promotion
                # @test_broken p + s == P([a .+ s, b, c]) # should error, doesn't
                @test p + d == P([a + d, b, c])
                @test p + P([d]) == P([a + d,b,c])

                @test_throws MethodError [p s][1] == p # no promotion T(s)
                @test_throws MethodError [p s][2] == s #
            end
        end
end

@testset "OffsetVector" begin
    as = ones(3:4)
    bs = parent(as)


    @testset for P in Ps
        # LaurentPolynomial accepts OffsetArrays; others throw warning
        if P == LaurentPolynomial
            @test LaurentPolynomial(as) == LaurentPolynomial(bs, 3)
        else
            @test P(as) == P(bs)
            @test P{eltype(as)}(as) == P{eltype(as)}(bs)
            # (Or throw an error?)
            # @test_throws ArgumentError P(as)
            # @test P{eltype(as)}(as) == P{eltype(as)}(bs)
        end
    end

    a = [1,1]
    b = OffsetVector(a, axes(a))
    c = ZVector(a)
    d = ZVector(b)
    @testset for P in Ps
        if P == LaurentPolynomial && continue
            @test P(a) == P(b) == P(c) == P(d)
        end

    end
end


@testset "Arithmetic" begin

    @testset for P in Ps
        pNULL = P(Int[])
        p0 = P([0])
        p1 = P([1,0,0,0,0,0,0,0,0,0,0,0,0,0])
        p2 = P([1,1,0,0])
        p3 = P([1,2,1,0,0,0,0])
        p4 = P([1,3,3,1,0,0])
        p5 = P([1,4,6,4,1,0,0,0,0,0,0,0,0,0,0,0,0,0])
        pN = P([276,3,87,15,24,0])
        pR = P([3 // 4, -2 // 1, 1 // 1])

        # type stability of the default constructor without variable name
        if !(P ∈ (LaurentPolynomial, ImmutablePolynomial, FactoredPolynomial))
            @inferred P([1, 2, 3])
            @inferred P([1,2,3], Polynomials.Var(:x))
        end

        @test p3 == P([1,2,1])
        @test pN * 10 == P([2760, 30, 870, 150, 240])
        @test pN / 10.0 ==ᵟ P([27.6, 0.3, 8.7, 1.5, 2.4])
        @test 10 * pNULL + pN ==ᵟ pN
        @test 10 * p0 + pN ==ᵟ pN
        @test p5 + 2 * p1 == P([3,4,6,4,1])
        @test 10 * pNULL - pN ==ᵟ -pN
        @test p0 - pN ==ᵟ -pN
        @test p5 - 2 * p1 == P([-1,4,6,4,1])
        @test p2 * p2 * p2 == p4
        @test p2^4 == p5
        @test pNULL^3 == pNULL
        @test pNULL * pNULL == pNULL

        if P === Polynomial
            # type stability of multiplication
            @inferred 10 * pNULL
            @inferred 10 * p0
            @inferred p2 * p2
            @inferred p2 * p2
        end

        @test pNULL + 2 == p0 + 2 == 2 + p0 == P([2])
        @test p2 - 2 == -2 + p2 == P([-1,1])
        @test 2 - p2 == P([1,-1])

    end

    @testset for P in Ps # ensure promotion of scalar +,*,/
        p = P([1,2,3])
        @test p + 0.5 ==ᵟ P([1.5, 2.0, 3.0])
        @test p / 2  == P([1/2, 1.0, 3/2])
        @test p * 0.5 == P([1/2, 1.0, 3/2])
    end

    # ensure  promotion of +,*; issue 215
    @testset for P in Ps
        p,q = P([1,2,3]), P(im, :θ)
        @test p+q == P([1+im, 2, 3])
        @test p*q ==ᵟ P(im*[1,2,3])
    end

    # Laurent polynomials and scalar operations
    cs = [1,2,3,4]
    p = LaurentPolynomial(cs, -3)
    @test p*3 == LaurentPolynomial(cs .* 3, -3)
    @test 3*p == LaurentPolynomial(3 .* cs, -3)

    # LaurentPolynomial has an inverse for monomials
    x = variable(LaurentPolynomial)
    @test Polynomials.isconstant(x * inv(x))
    @test_throws ArgumentError inv(x + x^2)

    # issue #395
    @testset for P ∈ Ps
        P ∈ (FactoredPolynomial, ImmutablePolynomial) && continue
        p = P([2,1], :s)
        @inferred -p # issue #395
        @inferred 2p
        @inferred p + p
        @inferred p * p
        @inferred p^3
    end
end

@testset "Divrem" begin
    @testset for P in  Ps

        p0 = P([0])
        p1 = P([1])
        p2 = P([5, 6, -3, 2 ,4])
        p3 = P([7, -3, 2, 6])
        p4 = p2 * p3
        pN = P([276,3,87,15,24,0])
        pR = P([3 // 4, -2 // 1, 1 // 1])

        @test all(divrem(p4, p2) .==ᵟ (p3, zero(p3)))
        @test p3 % p2 ==ᵟ p3
        @test all((map(abs, coeffs(p2 ÷ p3 - P([1 / 9,2 / 3])))) .< eps())
        @test all(divrem(p0, p1) .==ᵟ (p0, p0))
        @test all(divrem(p1, p1) .==ᵟ (p1, p0))
        @test all(divrem(p2, p2) .==ᵟ (p1, p0))
        @test all(divrem(pR, pR) .==ᵟ (one(pR), zero(pR)))
        @test_throws DivideError p1 ÷ p0
        @test_throws DivideError divrem(p0, p0)

        # issue #235
        num = P([0.8581454436924945, 0.249671302254737, 0.8048498901050951, 0.1922713965697087]) # degree 3 polynomial
        den = P([0.9261520696359462, 0.07141031902098072, 0.378071465860349]) # degree 2 polynomial
        q, r = divrem(num,den)  # expected degrees: degree(q) = degree(num)-degree(den) = 1, degree(r) = degree(den)-1 = 1
        @test num ≈ den*q+r  # true
        @test degree(q) == 1 # true
        degree(r) < degree(den)
    end
end

@testset "Comparisons" begin
    @testset for P in Ps
        pX = P([1, 2, 3, 4, 5])
        pS1 = P([1, 2, 3, 4, 5], "s")
        pS2 = P([1, 2, 3, 4, 5], 's')
        pS3 = P([1, 2, 3, 4, 5], :s)
        @test pX != pS1
        @test pS1 == pS2
        @test pS1 == pS3

        @test indeterminate(pS1 + pS1) == indeterminate(pS1)
        @test indeterminate(pS1 - pS1) == indeterminate(pS1)
        @test indeterminate(pS1 * pS1) == indeterminate(pS1)
        @test indeterminate(pS1 ÷ pS1) == indeterminate(pS1)
        @test indeterminate(pS1 % pS1) == indeterminate(pS1)

        @test_throws ArgumentError pS1 + pX
        @test_throws ArgumentError pS1 - pX
        @test_throws ArgumentError pS1 * pX
        @test_throws ArgumentError pS1 ÷ pX
        @test_throws ArgumentError pS1 % pX

        # Testing copying.
        pcpy1 = P([1,2,3,4,5], :y)
        pcpy2 = copy(pcpy1)
        @test pcpy1 == pcpy2

        # Check for isequal
        p1 = P([1.0, -0.0, 5.0, Inf])
        p2 = P([1.0,  0.0, 5.0, Inf])
        !(P ∈ (FactoredPolynomial, SparsePolynomial)) && (@test p1 == p2 && !isequal(p1, p2))  # SparsePolynomial doesn't store -0.0,  0.0.

        p3 = P([0, NaN])
        @test p3 === p3 && p3 ≠ p3 && isequal(p3, p3)

        p = fromroots(P, [1,2,3])
        q = fromroots(P, [1,2,3])
        @test hash(p) == hash(q)

        p1s = P([1,2], :s)
        p1x = P([1,2], :x)
        p2s = P([1], :s)

        @test p1s == p1s
        @test p1s ≠ p1x
        @test p1s ≠ p2s

        @test_throws ArgumentError p1s ≈ p1x
        @test p1s ≉ p2s
        @test p1s ≈ P([1,2.], :s)

        @test p2s ≈ 1.0 ≈ p2s
        @test p2s == 1.0 == p2s
        @test p2s ≠ 2.0 ≠ p2s
        @test p1s ≠ 2.0 ≠ p1s

        @test nnz(map(P, sparse(1.0I, 5, 5))) == 5

        @test P([0.5]) + 2 == P([2.5])
        @test 2 - P([0.5]) == P([1.5])

        # check ≈ for P matches usage for Vector{T} (possibly padded with trailing zeros)
        @test (P([NaN]) ≈ P([NaN]))               == ([NaN] ≈ [NaN]) # false
        @test (P([NaN]) ≈ NaN)                    == (false)
        @test (P([Inf]) ≈ P([Inf]))               == ([Inf] ≈ [Inf]) # true
        @test (P([Inf]) ≈ Inf)                    == (true)
        !(P <: FactoredPolynomial) && @test (P([1,Inf]) ≈ P([0,Inf])) == ([1,Inf] ≈ [0,Inf]) # false
        !(P <: FactoredPolynomial) && @test (P([1,NaN,Inf]) ≈ P([0,NaN, Inf])) == ([1,NaN,Inf] ≈ [0,NaN, Inf]) #false
        @test (P([eps(), eps()]) ≈ P([0,0]))      == ([eps(), eps()] ≈ [0,0]) # false
        @test (P([1,eps(), 1]) ≈ P([1,0,1]))      == ([1,eps(), 1] ≈ [1,0,1]) # true
        !(P <: FactoredPolynomial) && @test (P([1,2]) ≈ P([1,2,eps()])) == ([1,2,0] ≈ [1,2,eps()])

        # NaN poisons comparison
        @test !(P([NaN, 1.0, 2.0]) ≈ P([NaN, 1.0, 2.0]))

        # check how ==, ===, isapprox ignore variable mismatch when constants are involved, issue #217, issue #219
        @test zero(P, :x) == zero(P, :y)
        @test one(P, :x) == one(P, :y)
        @test !(variable(P, :x) == variable(P,:y))

        @test !(zero(P, :x) === zero(P, :y))
        @test !(one(P, :x) === one(P, :y))
        @test !(variable(P, :x) === variable(P,:y))

        @test zero(P, :x) ≈ zero(P, :y)
        @test one(P, :x) ≈ one(P, :y)
        @test (variable(P, :x) ≈ variable(P, :x))
        @test_throws ArgumentError variable(P, :x) ≈ variable(P, :y)

    end

    ## Issue 408
    p = Polynomial([1,2,3])
    q = ChebyshevT([1,2,3])
    @test p != q
end

@testset "Fitting" begin
    @testset for P in Ps
        P <: FactoredPolynomial && continue
        xs = range(0, stop = π, length = 10)
        ys = sin.(xs)

        p = fit(P, xs, ys)
        y_fit = p.(xs)
        abs_error = abs.(y_fit .- ys)
        @test maximum(abs_error) <= 0.03

        p = fit(P, xs, ys, 2)
        y_fit = p.(xs)
        abs_error = abs.(y_fit .- ys)
        @test maximum(abs_error) <= 0.03

        # Test weighted
        @testset for W in [1, ones(size(xs)), diagm(0 => ones(size(xs)))]
            p = fit(P, xs, ys, 2, weights = W)
            @test p.(xs) ≈ y_fit
        end


        # Getting error on passing Real arrays to polyfit #146
        xx = Real[20.0, 30.0, 40.0]
        yy = Real[15.7696, 21.4851, 28.2463]
        fit(P, xx, yy, 2)

        # issue #214 --  should error
        @test_throws ArgumentError fit(Polynomial, rand(2,2), rand(2,2))

        # issue #268 -- inexacterror
        @test fit(P, 1:4, 1:4, var=:x) ≈ variable(P{Float64}, :x)
        @test fit(P, 1:4, 1:4, 1, var=:x) ≈ variable(P{Float64}, :x)

    end

    f(x) = 1/(1 + 25x^2)
    N = 250; xs = [cos(j*pi/N) for j in N:-1:0];
    q = fit(ArnoldiFit, xs, f.(xs));
    @test maximum(abs, q(x) - f(x) for x ∈ range(-1,stop=1,length=500)) < 10eps()
    q = fit(ArnoldiFit, xs, f.(xs), 100);
    @test maximum(abs, q(x) - f(x) for x ∈ range(-1,stop=1,length=500)) < sqrt(eps())


    # test default   (issue  #228)
    fit(1:3,  rand(3))

    # weight test (PR #291)
    # we specify w^2.
    x = range(0, stop=pi, length=30)
    y = sin.(x)
    wts = 1 ./ sqrt.(1 .+ x)
    # cs = numpy.polynomial.polynomial.polyfit(x, y, 4, w=wts)
    cs = [0.0006441172319036863, 0.985961582190304, 0.04999233434370933, -0.23162369757680354, 0.036864056406570644]
    @test maximum(abs, coeffs(fit(x, y, 4, weights=wts.^2)) - cs) <= sqrt(eps())
end

@testset "Values" begin
    @testset for P in Ps
        pNULL = P(Int[])
        p0 = P([0])
        p1 = P([1,0,0,0,0,0,0,0,0,0,0,0,0,0])
        p2 = P([1,1,0,0])
        p3 = P([1,2,1,0,0,0,0])
        p4 = P([1,3,3,1,0,0])
        p5 = P([1,4,6,4,1,0,0,0,0,0,0,0,0,0,0,0,0,0])
        pN = P([276,3,87,15,24,0])
        pR = P([3 // 4, -2 // 1, 1 // 1])


        @test fromroots(P, Int[])(2.) == 1.
        @test pN(-.125) ≈ 276.9609375
        @test pNULL(10) == 0
        @test p0(-10) == 0
        @test fromroots(P, [1 // 2, 3 // 2])(1 // 2) == 0 // 1

        # Check for Inf/NaN operations
        p1 = P([Inf, Inf])
        p2 = P([0, Inf])
        @test p1(Inf) == Inf
        if !(P <: FactoredPolynomial)
            @test isnan(p1(-Inf))
            @test isnan(p1(0))
            @test p2(-Inf) == -Inf
        end

        # issue #189
        p = P([0,1,2,3])
        A = [0 1; 0  0];
        @test  p(A) ==ᵟ A + 2A^2 + 3A^3

        # issue #209
        ps  = [P([0,1]), P([0,0,1])]
        @test Polynomials.evalpoly.(1/2, ps) ≈ [p(1/2)  for  p  in ps]

    end


    # constant polynomials and type
    Ts = (Int, Float32, Float64, Complex{Int}, Complex{Float64})
    @testset for P in (Polynomial, ImmutablePolynomial, SparsePolynomial)
        @testset for T in Ts
            @testset for S in Ts
                c = 2
                p = P{T}(c)
                x = one(S)
                y = p(x)
                @test y === c * one(T)*one(S)
                q = P{T}([c,c])
                @test typeof(q(x)) == typeof(p(x))
            end
        end
    end

    @testset for P in Ps
        p = P(1)
        x = [1 0; 0 1]
        y = p(x)
        @test y == x

        # Issue #208 and  type of output
        p1=P([1//1])
        p2=P([0, 0.9])
        p3=p1(p2)
        @test isa(p3, P)
        @test eltype(p3) == eltype(p2)
    end

    # compensated_horner
    # polynomial evaluation for polynomials with large condition numbers
    @testset for P in (Polynomial, ImmutablePolynomial, SparsePolynomial)
        x = variable(P{Float64})
        f(x) = (x - 1)^20
        p = f(x)
        e₁ = abs( (f(4/3) - p(4/3))/ p(4/3) )
        e₂ = abs( (f(4/3) - Polynomials.compensated_horner(p, 4/3))/ p(4/3) )
        λ = cond(p, 4/3)
        u = eps()/2
        @test λ > 1/u
        @test e₁ <= 2 * 20 * u * λ
        @test e₁ > u^(1/4)
        @test e₂ <= u + u^2 * λ * 100
    end
end

@testset "Conversion" begin

    X = :x
    @testset for P in Ps
        if !isimmutable(P)
            p = P([0,one(Float64)])
            @test P{Complex{Float64},X} == typeof(p + 1im)
            @test P{Complex{Float64},X} == typeof(1im - p)
            @test P{Complex{Float64},X} == typeof(p * 1im)
        else
            p = P([0,one(Float64)])
            N=2
            @test P{Complex{Float64},X,N} == typeof(p + 1im)
            @test P{Complex{Float64},X,N} == typeof(1im - p)
            @test P{Complex{Float64},X,N} == typeof(p * 1im)
        end
    end

    # unnecessary copy in convert #65
    p1 = Polynomial([1,2])
    p2 = convert(Polynomial{Int}, p1)
    p2[3] = 3
    @test p1[3] == 3

    # issue #287
    p = LaurentPolynomial([1], -5)
    @test p ≈ convert(LaurentPolynomial{Float64}, p)

    # issue #358 `P(p::AbstractPolynomial)` should be `convert(P, p)` not `P(pᵢ for pᵢ ∈ p))`
    x² = Polynomial([0,0,1], :x)
    @testset for P ∈ (ImmutablePolynomial, SparsePolynomial, ChebyshevT)
        @test P(x²) == convert(P, x²)
        Q = P{Float64}
        @test Q(x²) == convert(Q, x²)
    end

    # preserve eltype in SparsePolynomial
    s = SparsePolynomial(Dict(1=>3, 2=>4))
    s2 = SparsePolynomial(s)
    @test s2 isa typeof(s)
    @test s2 == s
    s3 = SparsePolynomial{Float64}(s)
    @test s3 isa SparsePolynomial{Float64,indeterminate(s)}

    # conversions between pairs of polynomial types
    c = [1:5;]
    Psexact = (ImmutablePolynomial, Polynomial, SparsePolynomial, LaurentPolynomial)
    @testset for P1 in Ps
        p = P1(c)
        @testset for P2 in Psexact
            @test convert(P2, p) == p
        end
        @test convert(FactoredPolynomial, p) ≈ p
    end

    # reinterpret coefficients
    for P in (ImmutablePolynomial, Polynomial, SparsePolynomial, LaurentPolynomial, FactoredPolynomial)
        for T in (Float64, Rational)
            xs = [1,2,3]
            p = fromroots(P,xs)
<<<<<<< HEAD
            @test Polynomials.copy_with_eltype(Val(T), p) == fromroots(P, T.(xs))
            @test Polynomials.copy_with_eltype(Val(T), Val(:u), p) == fromroots(P, T.(xs); var=:u)
            P == ImmutablePolynomial && continue
            @inferred Polynomials.copy_with_eltype(Val(T), Val(:u), p)
            @inferred Polynomials.copy_with_eltype(Val(T), p)
        end
    end

=======
            @test Polynomials.copy_with_eltype(T, p) == fromroots(P, T.(xs))
            @test Polynomials.copy_with_eltype(T, :u, p) == fromroots(P, T.(xs); var=:u)
        end
    end
>>>>>>> 591b40a7
end

@testset "Roots" begin
    @testset for P in Ps

        pNULL = P(Int[])
        p0 = P([0])
        p1 = P([1,0,0,0,0,0,0,0,0,0,0,0,0,0])
        p2 = P([1,1,0,0])
        p3 = P([1,2,1,0,0,0,0])
        p4 = P([1,3,3,1,0,0])
        p5 = P([1,4,6,4,1,0,0,0,0,0,0,0,0,0,0,0,0,0])
        pN = P([276,3,87,15,24,0])
        pR = P([3 // 4, -2 // 1, 1 // 1])

        # From roots
        r = [2, 3]
        @test fromroots(r) ==ᵟ Polynomial([6, -5, 1])
        p = fromroots(P, r)
        @test p ==ᵟ P([6, -5, 1])
        @test sort(roots(p)) ≈ r

        @test roots(p0) == roots(p1) == roots(pNULL) == []
        @test eltype(roots(p0)) == eltype(roots(p1)) == eltype(roots(pNULL))
        !(P <: FactoredPolynomial) && @test eltype(roots(pNULL)) == Float64
        @test P == LaurentPolynomial ? roots(variable(P)) == [0.0] : roots(P([0,1,0])) == [0.0]

        @test roots(p2) == [-1]
        if !(P <: FactoredPolynomial)
            a_roots = [c for c in coeffs(copy(pN))]
            @test all(map(abs, sort(roots(fromroots(a_roots))) - sort(a_roots)) .< 1e6)
        end
        @test length(roots(p5)) == 4
        @test roots(pNULL) == []
        @test sort(roots(pR)) == [1 // 2, 3 // 2]

        @test sort(roots(LaurentPolynomial([24,10,-15,0,1],-2,:z)))≈[-4.0,-1.0,2.0,3.0]

        A = [1 0; 0 1]
        @test fromroots(A) == Polynomial(Float64[1, -2, 1])
        p = fromroots(P, A)
        @test p == P(Float64[1, -2, 1])
        @test roots(p) ≈ sort!(eigvals(A), rev = true)

        x = variable()
        plarge = 8.362779449448982e41 - 2.510840694154672e57x + 4.2817430781178795e44x^2 - 1.6225927682921337e31x^3 + 1.0x^4  # #120
        @test length(roots(plarge)) == 4

        @test begin
            a = P([1,1,1])*P([1,0.5,1])*P([1,1])    # two complex conjugate pole pairs and one real pole
            r = roots(a)
            b = fromroots(r)
            (b ≈ a) & isreal(coeffs(b))    # the coeff should be real
        end
    end
end

@testset "multroot" begin
    @testset for P in (Polynomial, ImmutablePolynomial, SparsePolynomial)
        rts = [1.0, sqrt(2), sqrt(3)]
        ls = [2, 3, 4]
        x = variable(P{Float64})
        p = prod((x-z)^l for (z,l) in zip(rts, ls))
        out = Polynomials.Multroot.multroot(p)
        @test all(out.values .≈ rts)
        @test all(out.multiplicities .≈ ls)
        @test out.ϵ <= sqrt(eps())
        @test out.κ * out.ϵ < sqrt(eps())  # small forward error
        # one for which the multiplicities are not correctly identified
        n = 4
        q = p^n
        out = Polynomials.Multroot.multroot(q)
        @test (out.multiplicities == n*ls) || (out.κ * out.ϵ > sqrt(eps()))  # large  forward error, l misidentified
        # with right manifold it does yield a small forward error
        zs′ = Polynomials.Multroot.pejorative_root(q, rts .+ 1e-4*rand(3), n*ls)
        @test prod(Polynomials.Multroot.stats(q, zs′, n*ls))  < sqrt(eps())
        # bug with monomial
        T = Float64
        x = variable(P{T})
        out = Polynomials.Multroot.multroot(x^3)
        @test out.values == zeros(T,1)
        @test out.multiplicities == [3]
        # bug with constant
        out = Polynomials.Multroot.multroot(P(1))
        @test isempty(out.values)
        @test isempty(out.multiplicities)
    end
end

@testset "Integrals and Derivatives" begin
    # Integrals derivatives
    @testset for P in Ps
        P <: FactoredPolynomial && continue
        pNULL = P(Int[])
        p0 = P([0])
        p1 = P([1,0,0,0,0,0,0,0,0,0,0,0,0,0])
        p2 = P([1,1,0,0])
        p3 = P([1,2,1,0,0,0,0])
        p4 = P([1,3,3,1,0,0])
        p5 = P([1,4,6,4,1,0,0,0,0,0,0,0,0,0,0,0,0,0])
        pN = P([276,3,87,15,24,0])
        pR = P([3 // 4, -2 // 1, 1 // 1])

        c = [1, 2, 3, 4]
        p = P(c)

        der = derivative(p)
        @test coeffs(der) ==ᵗ⁰ [2, 6, 12]
        int = integrate(der, 1)
        @test coeffs(int) ==ᵗ⁰ c


        @test derivative(pR) == P([-2 // 1,2 // 1])
        @test derivative(p3) == P([2,2])
        @test derivative(p1) == derivative(p0) == derivative(pNULL) == pNULL
        @test_throws ArgumentError derivative(pR, -1)
        @test integrate(P([1,1,0,0]), 0, 2) == 4.0

        @test derivative(integrate(pN)) ==ᵟ pN
        @test integrate(pNULL, 1) ==ᵟ p1
        rc = Rational{Int64}[1,2,3]
        @test integrate(P(rc)) == P{eltype(rc)}([0, 1, 1, 1])


        P <: FactoredPolynomial && continue

        @testset for i in 1:10
            p = P(rand(1:5, 6))
            @test degree(truncate(p - integrate(derivative(p)), atol=1e-13)) <= 0
            @test degree(truncate(p - derivative(integrate(p)), atol=1e-13)) <= 0
            end

        # Handling of `NaN`s
        p     = P([NaN, 1, 5])
        pder  = derivative(p)
        pint  = integrate(p)

        @test isnan(p(1)) # p(1) evaluates to NaN
        @test isequal(pder, P([NaN]))
        @test isequal(pint, P([NaN]))

        c = 0.0im
        pint  = integrate(p, c)
        @test isequal(pint, P{promote_type(eltype(p), typeof(c)), :x}([NaN]))

        # Issue with overflow and polyder Issue #159
        @test derivative(P(BigInt[0, 1])^100, 100) == P(factorial(big(100)))
    end

    # Sparse and Laurent test issue #409
    pₛ, pₗ = SparsePolynomial(Dict(-1=>1, 1=>1)), LaurentPolynomial([1,0,1], -1)
    @test pₛ == pₗ && derivative(pₛ) == derivative(pₗ)
    @test_throws ArgumentError integrate(pₛ)
    @test_throws ArgumentError integrate(pₗ)
    qₛ, qₗ = SparsePolynomial(Dict(-2=>1, 1=>1)), LaurentPolynomial([1,0,0,1], -2)
    @test qₛ == qₗ && integrate(qₛ) == integrate(qₗ)
end

@testset "Elementwise Operations" begin
    @testset for P in Ps
        p1  = P([1, 2])
        p2  = P([3, 1.])
        p   = [p1, p2]
        q   = [3, p1]
        if !isimmutable(p1)
            @test q isa Vector{typeof(p1)}
            @test p isa Vector{typeof(p2)}
        else
            @test q isa Vector{P{eltype(p1),:x}} # ImmutablePolynomial{Int64,N} where {N}, different  Ns
            @test p isa Vector{P{eltype(p2),:x}} # ImmutablePolynomial{Int64,N} where {N}, different  Ns
        end



        psum  = p .+ 3
        pprod = p .* 3
        pmin  = p .- 3
        @test psum  isa Vector{typeof(p2)}
        @test pprod isa Vector{typeof(p2)}
        @test pmin  isa Vector{typeof(p2)}
    end
end

@testset "Chop and Truncate" begin
    # chop and truncate
    @testset for P in Ps
        P <: FactoredPolynomial && continue
        if P == Polynomial
            p = P([1, 1, 1, 1])
            coeffs(p)[end] = 0
            @assert coeffs(p) == [1, 1, 1, 0]
            p = chop(p)
        else
            p = P([1, 1, 1, 0])
        end

        @test coeffs(p) ==ᵗ⁰ [1, 1, 1]
        ## truncation
        p1 = P([1,1] / 10)
        p2 = P([1,2] / 10)
        p3 = P([1,3] / 10)
        psum = p1 + p2 - p3
        @test degree(psum) == 1         # will have wrong degree
        @test degree(truncate(psum)) == 0 # the degree should be correct after truncation

        @test truncate(P([2,1]), rtol = 1 / 2, atol = 0) == P([2])
        @test truncate(P([2,1]), rtol = 1, atol = 0)   == P([0])
        @test truncate(P([2,1]), rtol = 0, atol = 1)   == P([2])

        pchop = P([1, 2, 3, 0, 0, 0])
        pchopped = chop(pchop)
        @test roots(pchop) == roots(pchopped)

    end
end


@testset "As matrix elements" begin

    @testset for P in Ps
        p = P([1,2,3], :x)
        A = [1 p; p^2 p^3]
        @test !issymmetric(A)
        U = A * A'
        @test U[1,2] ≈ U[2,1] # issymmetric with some allowed error for FactoredPolynomial
        diagm(0 => [1, p^3], 1=>[p^2], -1=>[p])
    end

    # issue 206 with mixed variable types and promotion
    @testset for P in Ps
        λ = P([0,1],:λ)
        A = [1 λ; λ^2 λ^3]
        @test A ==  diagm(0 => [1, λ^3], 1=>[λ], -1=>[λ^2])
        @test all([1 -λ]*[λ^2 λ; λ 1] .== 0)
        @test [λ 1] + [1 λ] == (λ+1) .* [1 1] # (λ+1) not a number, so we broadcast
    end

    # issue 312; using mixed polynomial types withing arrays and promotion
    P′ = Polynomial
    r,s = P′([1,2], :x), P′([1,2],:y)
    function _test(x, T,X)
        U = eltype(x)
        Polynomials.constructorof(U) == T && Polynomials.indeterminate(U) == X
    end
    meths = (Base.vect, Base.vcat, Base.hcat)
    @testset for P in (Polynomial, ImmutablePolynomial, SparsePolynomial, LaurentPolynomial)

        p,q = P([1,2], :x), P([1,2], :y)
        P′′ = P == LaurentPolynomial ? P : P′ # different promotion rule

        # * should promote to Polynomial type if mixed (save Laurent Polynomial)
        @testset "promote mixed polys" begin
            @testset for m ∈ meths
                @test _test(m(p,p), P, :x)
                @test _test(m(p,r), P′′, :x)
            end

            @test _test(Base.hvcat((2,1), p, r,[p r]), P′′, :x)

        end

        # * numeric constants should promote to a polynomial, when mixed
        @testset "promote numbers to poly" begin
            @testset for m ∈ meths
                @test _test(m(p,1), P, :x)
                @test _test(m(1,p), P, :x)
                @test _test(m(1,1,p), P, :x)
                @test _test(m(p,1,1), P, :x)
            end

            @test _test(Base.hvcat((3,1), 1, p, r,[1 p r]), P′′, :x)
        end

        # * non-constant polynomials must share the same indeterminate
        @testset "non constant polys share same X" begin
            @testset for m ∈ meths
                @test_throws ArgumentError m(p,q)
                @test_throws ArgumentError m(p,s)
            end

            @test_throws ArgumentError Base.hvcat((2,1), p, q,[p q])
        end


        # * constant polynomials are treated as `P{T,X}`, not elements of `T`
         @testset "constant polys" begin
            @testset for m ∈ meths
                @test _test(m(one(p),1), P, :x)
                @test _test(m(1,one(p)), P, :x)
                @test _test(m(1,1,one(p)), P, :x)
                @test _test(m(one(p),1,1), P, :x)
            end

            @test _test(Base.hvcat((3,1), 1, p, r,[1 p r]), P′′, :x)
        end

        # * Promotion can be forced to mix constant-polynomials
        @testset "Use typed constructor to mix constant polynomals" begin
            𝑷,𝑸 = P{Int,:x}, P{Int,:y} # not typeof(p),... as Immutable carries N
            @test_throws ArgumentError [one(p), one(q)]
            @test eltype(𝑷[one(p), one(q)]) == 𝑷
            @test eltype(𝑸[one(p), one(q)]) == 𝑸
            @test eltype(𝑷[one(p); one(q)]) == 𝑷
            @test eltype(𝑸[one(p); one(q)]) == 𝑸
            @test eltype(𝑷[one(p)  one(q)]) == 𝑷
            @test eltype(𝑸[one(p)  one(q)]) == 𝑸

            @test_throws ArgumentError [1 one(p);
                                        one(p) one(q)]
            @test eltype(𝑷[1 one(p); one(p) one(q)]) == 𝑷
            @test eltype(𝑸[1 one(p); one(p) one(q)]) == 𝑸
        end

        @testset "hvcat" begin
            p,q = P([1,2],:x), P([1,2],:y)

            q1 = [q 1]
            q11 = [one(q) 1]

            @test_throws ArgumentError hvcat((2,1), 1, p, q1)

            @test_throws ArgumentError [1 p; q11]
            @test_throws ArgumentError hvcat((2,1), 1, p, q11)

            𝑷 = P{Int,:x}
            @test eltype(𝑷[1 p; q11]) == 𝑷
            @test eltype(Base.typed_hvcat(𝑷, (2, 1), 1, p, q11)) == 𝑷
        end

    end


end

@testset "Linear Algebra" begin
    @testset for P in Ps
        p = P([3, 4])
        @test norm(p) == 5
        p = P([-1, 3, 5, -2])
        @test norm(p) ≈ 6.244997998398398
        p = P([1 - 1im, 2 - 3im])
        p2 = conj(p)
        @test coeffs(p2) ==ᵗ⁰ [1 + 1im, 2 + 3im]
        @test transpose(p) == p
        !isimmutable(p) &&  @test transpose!(p) == p
        @test adjoint(Polynomial(im)) == Polynomial(-im) # issue 215
        @test conj(Polynomial(im)) == Polynomial(-im) # issue 215

        @test norm(P([1., 2.])) == norm([1., 2.])
        @test norm(P([1., 2.]), 1) == norm([1., 2.], 1)
    end


    ## Issue #225 and different meanings for "conjugate"
    P = LaurentPolynomial
    p = P(rand(Complex{Float64}, 4), -1)
    z = rand(Complex{Float64})
    s = imag(z)*im
    @test conj(p)(z) ≈ (conj ∘ p ∘ conj)(z)
    @test Polynomials.paraconj(p)(z) ≈ (conj ∘ p ∘ conj ∘ inv)(z)
    @test Polynomials.cconj(p)(s) ≈ (conj ∘ p)(s)

end

@testset "Indexing" begin
    # Indexing
    @testset for P in Ps

        # getindex
        p = P([-1, 3, 5, -2])
        @test p[0] ≈ -1
        @test p[[1, 2]] ==ᵗ⁰ [3, 5]
        @test p[1:2] ==ᵗ⁰ [3, 5]
        @test p[:] ==ᵗ⁰ [-1, 3, 5, -2]

        # setindex
        if !(isimmutable(p) || (P <: FactoredPolynomial))
            p1  = P([1,2,1])
            p1[5] = 1
            @test p1[5] == 1
            @test p1 == P([1,2,1,0,0,1])

            @test p[end] == coeffs(p)[end]

            if P != SparsePolynomial
                p[1] = 2
                @test coeffs(p)[2] == 2
                p[2:3] = [1, 2]
                @test coeffs(p)[3:4] == [1, 2]
                p[0:1] = 0
                @test coeffs(p)[1:2] ==ᵗ⁰ [0, 0]

                p[:] = 1
                @test coeffs(p) ==ᵗ⁰ ones(4)
            end

            p[:] = 0
            @test chop(p) ≈ zero(p)
        end

        p1 = P([1,2,0,3])
        @testset for term in p1
            @test isa(term, eltype(p1))
        end

        !(P <: FactoredPolynomial) && @test eltype(p1) == Int
        @testset for P in Ps
            p1 = P([1,2,0,3])
            @test eltype(collect(p1)) <: eltype(p1)
            @test eltype(collect(Float64, p1)) <: Float64
            @test_throws InexactError collect(Int, P([1.2]))
        end

        p1 = P([1,2,0,3])
        @test length(collect(p1)) == degree(p1) + 1

        @test [p1[idx] for idx in eachindex(p1)] ==ᵗᶻ [1,2,0,3]
    end
end

@testset "Iteration" begin
    p, ip, lp, sp = ps = (Polynomial([1,2,0,4]), ImmutablePolynomial((1,2,0,4)),
                          LaurentPolynomial([1,2,0,4], -2), SparsePolynomial(Dict(0=>1, 1=>2, 3=>4)))
    @testset for pp ∈ ps
        # iteration
        @test all(collect(pp) .== coeffs(pp))

        # keys, values, pairs
        ks, vs, kvs = keys(pp), values(pp), pairs(pp)
        if !isa(pp, SparsePolynomial)
            @test first(ks) == firstindex(pp)
            @test first(vs) == pp[first(ks)]
            @test length(vs) == length(coeffs(pp))
            @test first(kvs) == (first(ks) => first(vs))
        else
            @test first(sort(collect(ks))) == firstindex(pp)
            @test length(vs) == length(pp.coeffs)
        end

        ## monomials
        if !isa(pp, SparsePolynomial)
            i = firstindex(pp)
            @test first(Polynomials.monomials(pp)) == pp[i] * Polynomials.basis(pp,i)
        else
            @test first(Polynomials.monomials(pp)) ∈ [pp[i] * Polynomials.basis(pp,i) for i ∈ keys(pp)]
        end
    end

    @testset "PolynomialKeys/PolynomialValues" begin
        p = Polynomial(Float64[1,2,3])
        pv = Polynomials.PolynomialValues{typeof(p)}(p)
        @test length(pv) == length(p)
        @test size(pv) == size(p)
        @test eltype(pv) == eltype(p)
        pk = Polynomials.PolynomialKeys{typeof(p)}(p)
        @test eltype(pk) == Int
        @test length(pv) == length(p)
        @test size(pv) == size(p)
    end

end


@testset "Copying" begin
    @testset for P in Ps
        pcpy1 = P([1,2,3,4,5], :y)
        pcpy2 = copy(pcpy1)
        @test pcpy1 == pcpy2
    end
end

@testset "GCD" begin
    @testset for P in Ps
        p1 = P([2.,5.,1.])
        p2 = P([1.,2.,3.])

        @test degree(gcd(p1, p2)) == 0          # no common roots
        @test degree(gcd(p1, P(5))) == 0          # ditto
        @test degree(gcd(p1, P(eps(0.)))) == 0          # ditto
        @test degree(gcd(p1, P(0))) == degree(p1) # P(0) has the roots of p1
        @test degree(gcd(p1 + p2 * 170.10734737144486, p2)) == 0          # see, c.f., #122



        p1 = fromroots(P, [1.,2.,3.])
        p2 = fromroots(P, [1.,2.,6.])
        res = roots(gcd(p1, p2))
        @test 1. ∈ res
        @test 2. ∈ res
    end


    # issue 240
    P = Polynomial

    a = P([0.8457170323029561, 0.47175077674705257,  0.9775441940117577]);
    b = P([0.5410010714904849, 0.533604905984294]);
    d = P([0.5490673726445683, 0.15991109487875477]);
    @test degree(gcd(a*d,b*d)) == 0
    @test degree(gcd(a*d, b*d, atol=sqrt(eps()))) > 0
    @test degree(gcd(a*d,b*d, method=:noda_sasaki)) == degree(d)
    @test_skip degree(gcd(a*d,b*d, method=:numerical)) == degree(d) # issues on some architectures (had test_skip)
    l,m,n = (5,5,5) # sensitive to choice of `rtol` in ngcd
    u,v,w = fromroots.(rand.((l,m,n)))
    @test degree(gcd(u*v, u*w, method=:numerical)) == degree(u)

    # Example of Zeng
    x = variable(P{Float64})
    p = (x+10)*(x^9 + x^8/3 + 1)
    q = (x+10)*(x^9 + x^8/7 - 6//7)

    @test degree(gcd(p,q)) == 0
    (@test degree(gcd(p,q, method=:noda_sasaki)) == 1)
    @test degree(gcd(p,q, method=:numerical)) == 1

    # more bits don't help Euclidean
    x = variable(P{BigFloat})
    p = (x+10)*(x^9 + x^8/3 + 1)
    q = (x+10)*(x^9 + x^8/7 - 6//7)
    @test degree(gcd(p,q)) == 0

    # Test 1 of Zeng
    x =  variable(P{Float64})
    alpha(j,n) = cos(j*pi/n)
    beta(j,n) = sin(j*pi/n)
    r1, r2 = 1/2, 3/2
    U(n) = prod( (x-r1*alpha(j,n))^2 + r1^2*beta(j,n)^2 for j in 1:n)
    V(n) = prod( (x-r2*alpha(j,n))^2 + r2^2*beta(j,n)^2 for j in 1:n)
    W(n) = prod( (x-r1*alpha(j,n))^2 + r1^2*beta(j,n)^2 for j in (n+1):2n)
    @testset for n in 2:2:20
        p = U(n) * V(n); q = U(n) * W(n)
        @test degree(gcd(p,q;  method=:numerical)) == degree(U(n))
    end

    # Test 5 of Zeng
    x =  variable(P{Float64})
    @testset for ms in ((2,1,1,0), (3,2,1,0), (4,3,2,1), (5,3,2,1), (9,6,4,2),
               (20, 14, 10, 5), (80,60,40,20), (100,60,40,20)
               )

        p = prod((x-i)^j for (i,j) in enumerate(ms))
        dp = derivative(p)
        @test degree(gcd(p,dp; method=:numerical)) == sum(max.(ms .- 1, 0))
    end

    # fussy pair
    x =  variable(P{Float64})
    @testset for n in (2,5,10,20,25,50, 100)
        p = (x-1)^n * (x-2)^n * (x-3)
        q = (x-1) * (x-2) * (x-4)
        a = Polynomials.ngcd(p, q)
        a.κ < 100 && @test degree(a.u) == 2
    end

    # check for fixed k
    p = fromroots(P, [2,3,4])
    q = fromroots(P, [3,4,5])
    out = Polynomials.ngcd(p,q)
    out1 = Polynomials.ngcd(p,q,1)
    out3 = Polynomials.ngcd(p,q,3)
    @test out.Θ <= out1.Θ
    @test out.Θ <= out3.Θ

    # check for correct output if degree p < degree q
    x = variable(P{Float64})
    p = -18.0 - 37.0*x - 54.0*x^2 - 36.0*x^3 - 16.0*x^4
    q = 2.0 + 5.0*x + 8.0*x^2 + 7.0*x^3 + 4.0*x^4 + 1.0*x^5
    out = Polynomials.ngcd(p,q)
    @test out.u * out.v ≈ p

    # check for canceling of x^k terms
    x = variable(P{Float64})
    p,q = x^2 + 1, x^2 - 1
    @testset for j ∈ 0:2
        @testset for k ∈ 0:j
            out = Polynomials.ngcd(x^j*p, x^k*q)
            @test out.u == x^k
        end
    end
end

@testset "Showing" begin

    # customized printing with printpoly
    function printpoly_to_string(args...; kwargs...)
        buf = IOBuffer()
        printpoly(buf, args...; kwargs...)
        return String(take!(buf))
    end

    p = Polynomial{Rational}([1, 4])
    @test sprint(show, p) == "Polynomial(1//1 + 4//1*x)"

    p = Polynomial{Rational{Int}}([1, 4])
    @test sprint(show, p) == "Polynomial(1//1 + 4//1*x)"

    @testset for P in (Polynomial, ImmutablePolynomial)
        p = P([1, 2, 3])
        @test sprint(show, p) == "$P(1 + 2*x + 3*x^2)"

        p = P([1.0, 2.0, 3.0])
        @test sprint(show, p) == "$P(1.0 + 2.0*x + 3.0*x^2)"

        p = P([1 + 1im, -2im])
        @test sprint(show, p) == "$P((1 + im) - 2im*x)"


        p = P([1,2,3,1])  # leading coefficient of 1
        @test repr(p) == "$P(1 + 2*x + 3*x^2 + x^3)"
        p = P([1.0, 2.0, 3.0, 1.0])
        @test repr(p) == "$P(1.0 + 2.0*x + 3.0*x^2 + 1.0*x^3)"
        p = P([1, im])
        @test repr(p) == "$P(1 + im*x)"
        p = P([1 + im, 1 - im, -1 + im, -1 - im])# minus signs
        @test repr(p) == "$P((1 + im) + (1 - im)x - (1 - im)x^2 - (1 + im)x^3)"
        p = P([1.0, 0 + NaN * im, NaN, Inf, 0 - Inf * im]) # handle NaN or Inf appropriately
        @test repr(p) == "$P(1.0 + NaN*im*x + NaN*x^2 + Inf*x^3 - Inf*im*x^4)"

        p = P([1,2,3])

        @test repr("text/latex", p) == "\$1 + 2\\cdot x + 3\\cdot x^{2}\$"
        p = P([1 // 2, 2 // 3, 1])
        @test repr("text/latex", p) == "\$\\frac{1}{2} + \\frac{2}{3}\\cdot x + x^{2}\$"
        p = P([complex(1,1),complex(0,1),complex(1,0),complex(1,1)])
        @test repr("text/latex", p) == "\$(1 + i) + i\\cdot x + x^{2} + (1 + i)x^{3}\$"

        @test printpoly_to_string(P([1,2,3], "y")) == "1 + 2*y + 3*y^2"
        @test printpoly_to_string(P([1,2,3], "y"), descending_powers = true) == "3*y^2 + 2*y + 1"
        @test printpoly_to_string(P([2, 3, 1], :z), descending_powers = true, offset = -2) == "1 + 3*z^-1 + 2*z^-2"
        @test printpoly_to_string(P([-1, 0, 1], :z), offset = -1, descending_powers = true) == "z - z^-1"
        @test printpoly_to_string(P([complex(1,1),complex(1,-1)]),MIME"text/latex"()) == "(1 + i) + (1 - i)x"
    end

    ## closed issues
    ## issue 275 with compact mult symbol
    p = Polynomial([1.234567890, 2.34567890])
    io=IOBuffer(); printpoly(io, p, compact=true); @test String(take!(io)) == "1.23457 + 2.34568*x"
    io=IOBuffer(); printpoly(io, p, compact=true, mulsymbol=""); @test String(take!(io)) == "1.23457 + 2.34568x"

    ## issue 278 with complex
    @test printpoly_to_string(Polynomial([1 + im, 1, 2, im, 2im, 1+im, 1-im])) == "(1 + im) + x + 2*x^2 + im*x^3 + 2im*x^4 + (1 + im)x^5 + (1 - im)x^6"

    ## issue #320 (fix was broken)
    @test printpoly_to_string(Polynomial(BigInt[1,0,1], :y)) == "1 + y^2"

    # negative indices
    @test printpoly_to_string(LaurentPolynomial([-1:3;], -2)) == "-x⁻² + 1 + 2*x + 3*x²"
    @test printpoly_to_string(SparsePolynomial(Dict(.=>(-2:2, -1:3)))) == "-x^-2 + 1 + 2*x + 3*x^2"
end

@testset "Plotting" begin
    p = fromroots([-1, 1]) # x^2 - 1
    rec = apply_recipe(Dict{Symbol,Any}(), p)
    @test rec[1].plotattributes[:label] == "-1 + x^2"
    @test rec[1].plotattributes[:xlims] == (-1.4, 1.4)


    rec = apply_recipe(Dict{Symbol,Any}(), p, -1, 1)
    @test rec[1].plotattributes[:label] == "-1 + x^2"

    p = ChebyshevT([1,1,1])
    rec = apply_recipe(Dict{Symbol,Any}(), p)
    @test !isnothing(match(r"T_0", rec[1].plotattributes[:label]))
    @test rec[1].plotattributes[:xlims] == (-1.0, 1.0) # uses domain(p)
end

@testset "Promotion"  begin

    # Test different types work together
    @testset for P₁ in Ps
        @testset for   P₂ in Ps
            p₁, p₂ = P₁(rand(1:5, 4)), P₂(rand(1:5, 5))
            p₁ + p₂
            p₁ * p₂

            p₁, p₂ = P₁(rand(1:5, 4)), P₂(5) # constant
            p₁ + p₂
            p₁ * p₂

            p₁, p₂ = P₁(rand(1:5, 4)), P₂(5, :y) # constant, but wrong variable
            if !(promote_type(P₁, P₂) <: Polynomial || promote_type(P₁, P₂) <: Polynomials.StandardBasisPolynomial)
                p₁ + p₂
                p₁ * p₂
            end
        end
    end

    # P{T}(vector{S}) will promote to P{T}
    @testset for Ts in ((Int32, Int,  BigInt),
               (Int,  Rational{Int}, Float64),
               (Float32, Float64, BigFloat)
              )

        n = length(Ts)
        @testset for i in 1:n-1
            T1,T2 = Ts[i],Ts[i+1]
            @testset for P in Ps
                P <: FactoredPolynomial && continue
                if !isimmutable(P)
                    p = P{T2}(T1.(rand(1:3,3)))
                    @test typeof(p) == P{T2, :x}
                else
                    N = 3
                    p = P{T2}(T1.(rand(1:3,N)))
                    @test typeof(p) == P{T2,:x, N}
                end
            end

        end
    end

    # test P{T}(...) is P{T} (not always the case for FactoredPolynomial)
    @testset for P in Ps
        P <: FactoredPolynomial && continue
        if !isimmutable(P)
            @testset for T in (Int32, Int64, BigInt)
                p₁ =  P{T}(Float64.(rand(1:3,5)))
                @test typeof(p₁) == P{T,:x} # conversion works
                @test_throws InexactError  P{T}(rand(5))
            end
        else
            @testset for T in (Int32, Int64, BigInt)
                N = 5
                p₁ =  P{T}(Float64.(rand(1:3,5)))
                @test typeof(p₁) == P{T,:x,5} # conversion works
                @test_throws InexactError  P{T}(rand(5))
            end
        end
    end
end


@testset "SparsePolynomial" begin
    @test Polynomials.minimumexponent(SparsePolynomial) == typemin(Int)
    @test Polynomials.minimumexponent(SparsePolynomial{Float64}) == typemin(Int)
    @test Polynomials.minimumexponent(SparsePolynomial{Float64, :y}) == typemin(Int)
    @testset "empty" begin
        p = SparsePolynomial(Float64[0])
        @test eltype(p) == Float64
        @test eltype(keys(p)) == Int
        @test eltype(values(p)) == Float64
        @test collect(p) == Float64[]
        @test collect(keys(p)) == Int[]
        @test collect(values(p)) == Float64[]
        @test p == Polynomial(0)
    end
    @testset "negative indices" begin
        d = Dict(-2=>4, 5=>10)
        p = SparsePolynomial(d)
        @test length(p) == 8
        @test firstindex(p) == -2
        @test lastindex(p) == 5
        @test eachindex(p) == -2:5
        q = LaurentPolynomial(p)
        @test p == q
        @test SparsePolynomial(q) == p
        @test_throws ArgumentError Polynomial(p)
    end
end

@testset "LaurentPolynomial" begin
    @test Polynomials.minimumexponent(LaurentPolynomial) == typemin(Int)
    @test Polynomials.minimumexponent(LaurentPolynomial{Float64}) == typemin(Int)
    @test Polynomials.minimumexponent(LaurentPolynomial{Float64, :y}) == typemin(Int)
end<|MERGE_RESOLUTION|>--- conflicted
+++ resolved
@@ -800,7 +800,6 @@
         for T in (Float64, Rational)
             xs = [1,2,3]
             p = fromroots(P,xs)
-<<<<<<< HEAD
             @test Polynomials.copy_with_eltype(Val(T), p) == fromroots(P, T.(xs))
             @test Polynomials.copy_with_eltype(Val(T), Val(:u), p) == fromroots(P, T.(xs); var=:u)
             P == ImmutablePolynomial && continue
@@ -808,13 +807,6 @@
             @inferred Polynomials.copy_with_eltype(Val(T), p)
         end
     end
-
-=======
-            @test Polynomials.copy_with_eltype(T, p) == fromroots(P, T.(xs))
-            @test Polynomials.copy_with_eltype(T, :u, p) == fromroots(P, T.(xs); var=:u)
-        end
-    end
->>>>>>> 591b40a7
 end
 
 @testset "Roots" begin
