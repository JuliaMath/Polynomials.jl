--- conflicted
+++ resolved
@@ -159,7 +159,6 @@
  0.0
 ```
 
-<<<<<<< HEAD
 The default `roots` function uses the eigenvalues of the
 [companion](https://en.wikipedia.org/wiki/Companion_matrix) matrix for
 a polynomial. This is an `𝑶(n^3)` operation. For polynomials with `BigFloat` coefficients,
@@ -419,20 +418,6 @@
 [1.5…, 2.62…]₂₅₆
 [-0.50…, 1.5…]₂₅₆
 ```
-=======
-For polynomials with multplicities, the non-exported `Polynomials.Multroot.multroot` method can avoid some numerical issues that `roots` will have. 
-
-The `FactoredPolynomial` type stores the roots (with multiplicities) and the leading coefficent of a polynomial. In this example, the `multroot` method is used internally to identify the roots of `p` below, in the conversion from the `Polynomial` type to the `FactoredPolynomial` type:
-
-```jldoctest
-julia> p = Polynomial([24, -50, 35, -10, 1])
-Polynomial(24 - 50*x + 35*x^2 - 10*x^3 + x^4)
-
-julia> q = convert(FactoredPolynomial, p) # noisy form of `factor`:
-FactoredPolynomial((x - 4.0000000000000036) * (x - 2.9999999999999942) * (x - 1.0000000000000002) * (x - 2.0000000000000018))
-```
-
->>>>>>> e64e5424
 
 ### Fitting arbitrary data
 
