--- conflicted
+++ resolved
@@ -25,10 +25,7 @@
 | `domain` | x | Should return an  [`AbstractInterval`](https://invenia.github.io/Intervals.jl/stable/#Intervals-1) |
 | `vander` | | Required for [`fit`](@ref) |
 | `companion` | | Required for [`roots`](@ref) |
-<<<<<<< HEAD
 | `fromroots` | | By default, will form polynomials using `prod(variable(::P) - r)` for reach root `r`|
-=======
->>>>>>> 4f7c5662
 | `*(::P, ::P)` | | Multiplication of polynomials |
 | `divrem` | | Required for [`gcd`](@ref)|
 | `one`| | Convenience to find constant in new basis |
@@ -39,11 +36,7 @@
 ## Example
 
 The following shows a minimal example where the polynomial aliases the vector defining the coefficients. 
-<<<<<<< HEAD
 The constructor ensures that there are no trailing zeros. The method implemented below is the convenient call syntax. This example subtypes `StandardBasisPolynomial`, not `AbstractPolynomial`, and consequently inherits the methods above. For other bases,  more methods may be necessary to define  (again, refer to [`ChebyshevT`](@ref) for an example).
-=======
-The constructor ensures that there are no trailing zeros. The `@register` call ensures a common interface. This example subtypes `StandardBasisPolynomial`, not `AbstractPolynomial`, and consequently inherits the methods above that otherwise would have been required. For other bases,  more methods may be necessary to define  (again, refer to [`ChebyshevT`](@ref) for an example).
->>>>>>> 4f7c5662
 
 ```jldoctest AliasPolynomial
 julia> using Polynomials
@@ -85,27 +78,15 @@
 
 For the `Polynomial` type, the default on operations is to copy the array. For this type, it might seem reasonable -- to avoid allocations -- to update the coefficients in place for scalar addition and scalar multiplication. 
 
-<<<<<<< HEAD
-Scalar addition, `p+c`, defaults to `p + c*one(p)`, or polynomial multiplication, which is not inplace without addition work. As such, we create a new method and an infix operator
-
-```jldoctest AliasPolynomial
-julia> function sadd!(p::AliasPolynomial{T}, c::T) where {T}
-=======
 Scalar addition, `p+c`, defaults to `p + c*one(p)`, or polynomial addition, which is not inplace without addition work. As such, we create a new method and an infix operator
 
 ```jldoctest AliasPolynomial
 julia> function scalar_add!(p::AliasPolynomial{T}, c::T) where {T}
->>>>>>> 4f7c5662
            p.coeffs[1] += c
            p
        end;
 
-<<<<<<< HEAD
-
-julia> p::AliasPolynomial ⊕ c::Number = sadd!(p,c);
-=======
 julia> p::AliasPolynomial ⊕ c::Number = scalar_add!(p,c);
->>>>>>> 4f7c5662
 
 ```
 
@@ -122,11 +103,7 @@
 AliasPolynomial(3 + 2*x + 3*x^2 + 4*x^3)
 ```
 
-<<<<<<< HEAD
-The viewpoint that a polynomial represents a vector of coefficients  leads to a desire to inherit vector operations when possible. Scalar multiplication is a vector operation, so it seems reasonable to override the broadcast machinery to implement an in place operation (e.g. `p .*= 2`). By default, the polynomial types are not broadcastable over their coefficients. We would need to make a change there and modify the `copyto!` function:
-=======
 The viewpoint that a polynomial represents a vector of coefficients  leads to an expectation that vector operations should match when possible. Scalar multiplication is a vector operation, so it seems reasonable to override the broadcast machinery to implement an in place operation (e.g. `p .*= 2`). By default, the polynomial types are not broadcastable over their coefficients. We would need to make a change there and modify the `copyto!` function:
->>>>>>> 4f7c5662
 
 
 ```jldoctest AliasPolynomial
